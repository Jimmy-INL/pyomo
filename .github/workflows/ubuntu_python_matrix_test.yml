--- conflicted
+++ resolved
@@ -25,19 +25,12 @@
         python -m pip install --upgrade pip
         echo ""
         echo "Install extras..."
-<<<<<<< HEAD
-        pip install numpy scipy ipython openpyxl sympy pyodbc pyyaml networkx xlrd matplotlib dill
-        pip install pandas # Pandas needs to be installed after its dependencies to work correctly for Python 2.7 
-        pip install seaborn pymysql pyro4 pint pathos
-        pip install cplex || echo "CPLEX Community Edition is not available for ${{ matrix.python-version }}"
-        echo "Installing GAMS..."
-=======
         echo ""
         pip install numpy scipy ipython openpyxl sympy pyodbc pyyaml networkx xlrd matplotlib dill pandas seaborn pymysql pyro4 pint pathos 
+        pip install cplex || echo "CPLEX Community Edition is not available for ${{ matrix.python-version }}"
         echo ""
         echo "Install GAMS..."
         echo ""
->>>>>>> 3670c0bd
         wget -q https://d37drm4t2jghv5.cloudfront.net/distributions/24.8.5/linux/linux_x64_64_sfx.exe
         chmod +x linux_x64_64_sfx.exe
         ./linux_x64_64_sfx.exe -q -d gams
