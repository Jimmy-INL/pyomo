#  ___________________________________________________________________________
#
#  Pyomo: Python Optimization Modeling Objects
#  Copyright 2017 National Technology and Engineering Solutions of Sandia, LLC
#  Under the terms of Contract DE-NA0003525 with National Technology and
#  Engineering Solutions of Sandia, LLC, the U.S. Government retains certain
#  rights in this software.
#  This software is distributed under the 3-clause BSD License.
#  ___________________________________________________________________________

import gc
import logging
import pickle
import sys
import time
import inspect
import uuid
from operator import itemgetter
from math import fabs, sqrt

try:
    from guppy import hpy
    guppy_available = True
except ImportError:
    guppy_available = False

import pyutilib.common

from pyomo.core import *
from pyomo.opt import (UndefinedData,
                       ProblemFormat,
                       undefined,
                       SolverFactory,
                       SolverStatus,
                       TerminationCondition,
                       SolutionStatus,
                       SolverStatus)

import pyomo.pysp.convergence
from pyomo.pysp.phboundbase import (_PHBoundBase,
                                    ExtractInternalNodeSolutionsforInner)
from pyomo.pysp.dualphmodel import DualPHModel
from pyomo.pysp.ef import create_ef_instance
from pyomo.pysp.generators import \
     scenario_tree_node_variables_generator_noinstances
from pyomo.pysp.phobjective import (add_ph_objective_weight_terms,
                                    add_ph_objective_proximal_terms,
                                    form_linearized_objective_constraints)
from pyomo.pysp.phutils import (create_block_symbol_maps,
                                reset_nonconverged_variables,
                                reset_stage_cost_variables,
                                reset_linearization_variables,
                                indexToString,
                                create_ph_parameters,
                                create_nodal_ph_parameters,
                                preprocess_scenario_instance,
                                preprocess_bundle_instance,
                                find_active_objective,
                                canonical_preprocess_block_objectives,
                                canonical_preprocess_block_constraints,
                                ampl_preprocess_block_objectives,
                                ampl_preprocess_block_constraints,
                                extract_solve_times,
                                _OLD_OUTPUT)
from pyomo.pysp.util.misc import load_external_module
from pyomo.pysp import phsolverserverutils

from pyomo.opt.parallel.local import SolverManager_Serial

from six import iterkeys, itervalues, iteritems
from six.moves import xrange

logger = logging.getLogger('pyomo.pysp')

# PH iteratively solves scenario sub-problems, so we don't want to
# waste a ton of time preprocessing unless some specific aspects of
# the scenario instances change.  for example, a variable was fixed,
# the objective was modified, or constraints were added. and if
# instances do change, we only want to do the minimal amount of work
# to get the instance back to a consistent "preprocessed" state.  the
# following attributes are introduced to help perform the minimal
# amount of work, and should be augmented in the future if we can
# somehow do less.  these attributes are initially cleared, and are
# re-set - following preprocessing, if necessary - at the top of the
# PH iteration loop. this gives a chance for plugins and linearization
# to get a chance at modification, and to set the appropriate
# attributes so that the instances can be appropriately preprocessed
# before solves for the next iteration commence. we assume (by
# prefixing the attribute name with "instance") that modifications of
# the indicated type have been uniformly applied to all instances.
class ProblemStates(object):

    #def __getstate__(self):
    #    return dict(self.__slots__)

    def __init__(self, instances):

        # ph objects added to each model
        self.has_ph_objective_weight_terms = dict.fromkeys(instances, False)
        self.has_ph_objective_proximal_terms = dict.fromkeys(instances, False)
        self.ph_objective_proximal_expressions = dict.fromkeys(instances, None)
        self.ph_objective_weight_expressions = dict.fromkeys(instances, None)
        self.ph_constraints = dict((inst_name,[]) for inst_name in instances)
        self.ph_variables = dict((inst_name,[]) for inst_name in instances)

        # TODO: Reconcile this new method with the persistent solver plugin
        """
        # keeps track of instances with recently fixed or freed variables
        self.fixed_variables = dict.fromkeys(instances, False)
        self.freed_variables = dict.fromkeys(instances, False)
        """
        # maps between instance name and a list of (variable-name, index) pairs
        self.fixed_variables = dict((inst_name,[]) for inst_name in instances)
        self.freed_variables = dict((inst_name,[]) for inst_name in instances)

        # just coefficients modified
        self.objective_updated = dict.fromkeys(instances, False)
        self.ph_constraints_updated = dict.fromkeys(instances, False)
        self.user_constraints_updated = dict.fromkeys(instances, False)

    def clear_update_flags(self,name=None):
        if name is not None:
            self.objective_updated[name] = False
            self.ph_constraints_updated[name] = False
            self.user_constraints_updated[name] = False
        else:
            for key in iterkeys(self.objective_updated):
                self.objective_updated[key] = False
            for key in iterkeys(self.ph_constraints_updated):
                self.ph_constraints_updated[key] = False
            for key in iterkeys(self.user_constraints_updated):
                self.user_constraints_updated[key] = False

    # TODO
    """
    def has_fixed_variables(self,name=None):
        if name is None:
            for val in itervalues(self.fixed_variables):
                if val:
                    return True
            return False
        else:
            return self.fixed_variables[name]

    def has_freed_variables(self,name=None):
        if name is None:
            for val in itervalues(self.freed_variables):
                if val:
                    return True
            return False
        else:
            return self.freed_variables[name]
    """
    def has_fixed_variables(self,name=None):
        if name is None:
            for val in itervalues(self.fixed_variables):
                if len(val) > 0:
                    return True
            return False
        else:
            return len(self.fixed_variables[name]) > 0

    def has_freed_variables(self,name=None):
        if name is None:
            for val in itervalues(self.freed_variables):
                if len(val) > 0:
                    return True
            return False
        else:
            return len(self.freed_variables[name]) > 0

    def has_ph_constraints(self,name=None):
        if name is None:
            for val in itervalues(self.ph_constraints):
                if len(val) > 0:
                    return True
            return False
        else:
            return len(self.ph_constraints[name]) > 0

    def has_ph_variables(self,name=None):
        if name is None:
            for val in itervalues(self.ph_variables):
                if len(val) > 0:
                    return True
            return False
        else:
            return len(self.ph_variables[name]) > 0

    # TODO
    """
    def clear_fixed_variables(self, name=None):
        if name is None:
            for key in self.fixed_variables:
                self.fixed_variables[key] = False
        else:
            if name in self.fixed_variables:
                self.fixed_variables[name] = False
            else:
                raise KeyError("KeyError: %s" % name)

    def clear_freed_variables(self, name=None):
        if name is None:
            for key in self.freed_variables:
                self.freed_variables[key] = False
        else:
            if name in self.freed_variables:
                self.freed_variables[name] = False
            else:
                raise KeyError("KeyError: %s" % name)
    """

    def clear_fixed_variables(self, name=None):
        if name is None:
            for key in self.fixed_variables:
                self.fixed_variables[key] = []
        else:
            if name in self.fixed_variables:
                self.fixed_variables[name] = []
            else:
                raise KeyError("KeyError: %s" % name)

    def clear_freed_variables(self, name=None):
        if name is None:
            for key in self.freed_variables:
                self.freed_variables[key] = []
        else:
            if name in self.freed_variables:
                self.freed_variables[name] = []
            else:
                raise KeyError("KeyError: %s" % name)

    def clear_ph_variables(self, name=None):
        if name is None:
            for key in self.ph_variables:
                self.ph_variables[key] = []
        else:
            if name in self.ph_variables:
                self.ph_variables[name] = []
            else:
                raise KeyError("KeyError: %s" % name)

    def clear_ph_constraints(self, name=None):
        if name is None:
            for key in self.ph_constraints:
                self.ph_constraints[key] = []
        else:
            if name in self.ph_constraints:
                self.ph_constraints[name] = []
            else:
                raise KeyError("KeyError: %s" % name)


def assign_aggregate_data(ph,
                          scenario_tree,
                          scenario_tree_object,
                          aggregate_data):
    ph._aggregate_user_data = aggregate_data

class _PHBase(object):

    def __init__(self):

        # PH solver information / objects.

        # maps object names to solver plugins for the corresponding object (scenario or bundle)
        # note that this dictionary will only be populated when running in serial.
        self._solver_map = {}

        # the type and I/O method for all solver plugins contained in the map
        # above - we assume, for now, homogeneity.
        self._solver_type = "cplex"
        self._solver_io = None

        self._comparison_tolerance_for_fixed_vars = 1e-5

        self._problem_states = None
        self._modules_imported = {}

        # a flag indicating whether we preprocess constraints in our
        # scenario instances when variables are fixed/freed, or
        # whether we simply write the bounds while presenting the
        # instances to solvers.
        self._write_fixed_variables = True

        # For the users to modify as they please in the aggregate
        # callback as long as the data placed on it can be serialized
        # by Pyro
        self._aggregate_user_data = {}

        # maps scenario name to the corresponding model instance
        self._instances = {}

        # the scenario instance factory, which was used to construct
        # the above instances.
        self._scenario_instance_factory = None

        # for various reasons (mainly hacks at this point), it's good
        # to know whether we're minimizing or maximizing.
        self._objective_sense = None
        self._objective_sense_option = None

        # maps scenario name (or bundle name, in the case of bundling)
        # to the last gap reported by the solver when solving the
        # associated instance. if there is no entry, then there has
        # been no solve.
        # NOTE: This dictionary could expand significantly, as we
        #       identify additional solve-related information
        #       associated with an instance.
        self._gaps = {}
        # ditto from above
        self._solution_status = {}

        # maps scenario name (or bundle name, in the case of bundling)
<<<<<<< HEAD
        # to the last wall clock solve time (as reported by the solver 
=======
        # to the last wall clock solve time (as reported by the solver
>>>>>>> abc47be1
        # plugin) for the corresponding sub-problem.
        self._solve_times = {}

        # similar to the above, but the time consumed by the invocation
        # of the solve() method on whatever solver plugin was used.
        self._pyomo_solve_times = {}

        # defines the stochastic program structure and links in that
        # structure with the scenario instances (e.g., _VarData
        # objects).
        self._scenario_tree = None

        # there are situations in which it is valuable to snapshot /
        # store the solutions associated with the scenario
        # instances. for example, when one wants to use a warm-start
        # from a particular iteration solve, following a modification
        # and re-solve of the problem instances in a user-defined
        # callback. the following nested dictionary is intended to
        # serve that purpose. The nesting is dependent on whether
        # bundling and or phpyro is in use
        self._cached_solutions = {}
        self._cached_scenariotree_solutions = {}

        # results objects from the most recent round of solves These
        # may hold more information than just variable values and so
        # can be useful to hold on to until the next round of solves
        # (keys are bundle name or scenario name)
        self._solver_results = {}

        # PH reporting parameters

        # do I flood the screen with status output?
        self._verbose = False
        self._output_times = False

        # PH configuration parameters

        # a default, global value for rho. 0 indicates unassigned.
        self._rho = 0.0

        # do I retain quadratic objective terms associated with binary
        # variables? in general, there is no good reason to not
        # linearize, but just in case, we introduced the option.
        self._retain_quadratic_binary_terms = False

        # do I linearize the quadratic penalty term for continuous
        # variables via a piecewise linear approximation? the default
        # should always be 0 (off), as the user should be aware when
        # they are forcing an approximation.
        self._linearize_nonbinary_penalty_terms = 0

        # the breakpoint distribution strategy employed when
        # linearizing. 0 implies uniform distribution between the
        # variable lower and upper bounds.
        self._breakpoint_strategy = 0

        # PH default tolerances - for use in fixing and testing
        # equality across scenarios, and other stuff.
        self._integer_tolerance = 0.00001

        # when bundling, we cache the extensive form binding instances
        # to save re-generation costs.
        # maps bundle name in a scenario tree to the binding instance
        self._bundle_binding_instance_map = {}
        # maps bundle name in a scenario tree to a name->instance map
        # of the scenario instances in the bundle
        self._bundle_scenario_instance_map = {}
        # maps scenario name to bundle name
        self._scenario_to_bundle_map = {}

        # reported inner and outer bounds for PH. PH does not
        # set these, except for the inner bound on termination.
        # if plugins set them, PH will report them.
        # these probably should be the "best" values, because
        # they are used for convergence criterion, among other
        # things.
        self._best_reported_inner_bound = None
        self._best_reported_outer_bound = None

        # a simple boolean flag indicating whether or not this ph
        # instance has received an initialization method and has
        # successfully processed it.
        self._initialized = False

    @property
    def scenario_tree(self):
        return self._scenario_tree

    @property
    def initialized(self):
        return self._initialized

    def initialize(self, *args, **kwds):
        raise NotImplementedError("_PHBase::initialize() is an abstract method")

    #
    # Creates a deterministic symbol map for variables on an
    # instance. This allows convenient transmission of information to
    # and from PHSolverServers and makes it easy to save solutions
    # using a pickleable dictionary of symbols -> values
    #
    def _create_instance_symbol_maps(self, ctypes):

        for instance in itervalues(self._instances):

            create_block_symbol_maps(instance, ctypes)

    def _setup_scenario_instances(self):

        self._problem_states = \
            ProblemStates([scen._name for scen in \
                           self._scenario_tree._scenarios])

        for scenario in self._scenario_tree._scenarios:

            scenario_instance = scenario._instance

            assert scenario_instance.name == scenario.name

            if scenario_instance is None:
                raise RuntimeError("ScenarioTree has not been linked "
                                   "with Pyomo model instances")

            self._problem_states.objective_updated[scenario._name] = True
            self._problem_states.user_constraints_updated[scenario._name] = True

            # IMPT: disable canonical representation construction
            #       for solvers.  this is a hack, in that we
            #       need to address encodings and the like at a
            #       more general level.
            # We will take care of these manually within
            # _preprocess_scenario_instance This will also
            # prevent regenerating the ampl_repn/canonical_repn when forming
            # the bundle_ef's

            for block in scenario_instance.block_data_objects(active=True):
                block._gen_obj_ampl_repn = False
                block._gen_con_ampl_repn = False
                block._gen_obj_canonical_repn = False
                block._gen_con_canonical_repn = False

            self._instances[scenario._name] = scenario_instance

    def solve(self, *args, **kwds):
        raise NotImplementedError("_PHBase::solve() is an abstract method")

    # restores the variable values for all of the scenario instances
    # that I maintain.  restoration proceeds from the
    # self._cached_solutions map. if this is not populated (via
    # setting cache_results=True when calling solve_subproblems), then
    # an exception will be thrown.

    def restoreCachedSolutions(self, cache_id, release_cache):

        cache = self._cached_scenariotree_solutions.get(cache_id,None)
        if cache is None:
            raise RuntimeError("PH scenario tree solution cache "
                               "with id %s does not exist"
                               % (cache_id))
        if release_cache and (cache is not None):
            del self._cached_scenariotree_solutions[cache_id]

        for scenario in self._scenario_tree._scenarios:

            scenario.set_solution(cache[scenario._name])

        if (not len(self._bundle_binding_instance_map)) and \
           (not len(self._instances)):
            return

        cache = self._cached_solutions.get(cache_id,None)
        if cache is None:
                raise RuntimeError("PH scenario tree solution cache "
                                   "with id %s does not exist"
                                   % (cache_id))

        if release_cache and (cache is not None):
            del self._cached_solutions[cache_id]

        if self._scenario_tree.contains_bundles():

            for bundle_name, bundle_ef_instance in iteritems(self._bundle_binding_instance_map):

                solver_results, fixed_results = cache[bundle_name]

                for scenario_name, scenario_fixed_results in iteritems(fixed_results):
                    scenario_instance = self._instances[scenario_name]
                    bySymbol = scenario_instance._PHInstanceSymbolMaps[Var].bySymbol
                    for instance_id, varvalue, stale_flag in scenario_fixed_results:
                        vardata = bySymbol[instance_id]
                        vardata.fix(varvalue)

                if solver_results is not None:
                    (results, results_sm) = solver_results
                    bundle_ef_instance.solutions.add_symbol_map(results_sm)
                    bundle_ef_instance.solutions.load_from(
                        results,
                        allow_consistent_values_for_fixed_vars=self._write_fixed_variables,
                        comparison_tolerance_for_fixed_vars=self._comparison_tolerance_for_fixed_vars)

                for scenario_name, scenario_fixed_results in iteritems(fixed_results):
                    scenario_instance = self._instances[scenario_name]
                    bySymbol = scenario_instance._PHInstanceSymbolMaps[Var].bySymbol
                    for instance_id, varvalue, stale_flag in scenario_fixed_results:
                        vardata = bySymbol[instance_id]
                        assert vardata.fixed
                        vardata.stale = stale_flag

        else:
            for scenario_name, scenario_instance in iteritems(self._instances):

                solver_results, fixed_results = cache[scenario_name]

                bySymbol = scenario_instance._PHInstanceSymbolMaps[Var].bySymbol
                for instance_id, varvalue, stale_flag in fixed_results:
                    vardata = bySymbol[instance_id]
                    vardata.fix(varvalue)

                if solver_results is not None:
                    (results, results_sm) = solver_results
                    scenario_instance.solutions.add_symbol_map(results_sm)
                    scenario_instance.solutions.load_from(
                        results,
                        allow_consistent_values_for_fixed_vars=self._write_fixed_variables,
                        comparison_tolerance_for_fixed_vars=self._comparison_tolerance_for_fixed_vars)

                bySymbol = scenario_instance._PHInstanceSymbolMaps[Var].bySymbol
                for instance_id, varvalue, stale_flag in fixed_results:
                    vardata = bySymbol[instance_id]
                    assert vardata.fixed
                    vardata.stale = stale_flag

    def cacheSolutions(self, cache_id):

        for scenario in self._scenario_tree._scenarios:
            self._cached_scenariotree_solutions.\
                setdefault(cache_id,{})[scenario._name] = \
                    scenario.copy_solution()

        if self._scenario_tree.contains_bundles():

            for bundle_name, scenario_map in iteritems(self._bundle_scenario_instance_map):

                fixed_results = {}
                for scenario_name, scenario_instance in iteritems(scenario_map):

                    fixed_results[scenario_name] = \
                        tuple((instance_id, vardata.value, vardata.stale) \
                              for instance_id, vardata in \
                              iteritems(scenario_instance.\
                                        _PHInstanceSymbolMaps[Var].\
                                        bySymbol) \
                              if vardata.fixed)

                self._cached_solutions.\
                    setdefault(cache_id,{})[bundle_name] = \
                        (self._solver_results.get(bundle_name),
                         fixed_results)

        else:

            for scenario_name, scenario_instance in iteritems(self._instances):

                fixed_results = \
                    tuple((instance_id, vardata.value, vardata.stale) \
                          for instance_id, vardata in \
                          iteritems(scenario_instance.\
                                    _PHInstanceSymbolMaps[Var].bySymbol) \
                          if vardata.fixed)

                self._cached_solutions.\
                    setdefault(cache_id,{})[scenario_name] = \
                        (self._solver_results.get(scenario_name),
                         fixed_results)

    #
    # when bundling, form the extensive form binding instances given
    # the current scenario tree specification.  unless bundles are
    # dynamic, only needs to be invoked once, before PH iteration
    # 0. otherwise, needs to be invoked each time the bundle structure
    # is redefined.
    #
    # the resulting binding instances are stored in:
    # self._bundle_extensive_form_map.  the scenario instances
    # associated with a bundle are stored in:
    # self._bundle_scenario_instance_map.
    #

    def _form_bundle_binding_instances(self):

        start_time = time.time()
        if self._verbose:
            print("Forming binding instances for all scenario bundles")

        self._bundle_binding_instance_map.clear()
        self._bundle_scenario_instance_map.clear()

        if not self._scenario_tree.contains_bundles():
            raise RuntimeError("Failed to create binding instances for scenario "
                               "bundles - no scenario bundles are defined!")

        for scenario_bundle in self._scenario_tree._scenario_bundles:

            if self._verbose:
                print("Creating binding instance for scenario bundle=%s"
                      % (scenario_bundle._name))

            self._bundle_scenario_instance_map[scenario_bundle._name] = {}
            for scenario_name in scenario_bundle._scenario_names:
                self._bundle_scenario_instance_map[scenario_bundle._name]\
                    [scenario_name] = self._instances[scenario_name]
                self._scenario_to_bundle_map[scenario_name] = scenario_bundle._name

            # IMPORTANT: The bundle variable IDs must be idential to
            #            those in the parent scenario tree - this is
            #            critical for storing results, which occurs at
            #            the full-scale scenario tree.

            # WARNING: THIS IS A PURE HACK - WE REALLY NEED TO CALL
            #          THIS WHEN WE CONSTRUCT THE BUNDLE SCENARIO
            #          TREE.  AS IT STANDS, THIS MUST BE DONE BEFORE
            #          CREATING THE EF INSTANCE.

            scenario_bundle._scenario_tree.linkInInstances(
                self._instances,
                create_variable_ids=False,
                master_scenario_tree=self._scenario_tree,
                initialize_solution_data=False)

            bundle_ef_instance = create_ef_instance(
                scenario_bundle._scenario_tree,
                ef_instance_name = scenario_bundle._name,
                verbose_output = self._verbose)

            self._bundle_binding_instance_map[scenario_bundle._name] = \
                bundle_ef_instance

            # Adding the ph objective terms to the bundle
            bundle_ef_objective_data = \
                find_active_objective(bundle_ef_instance, safety_checks=True)

            # augment the EF objective with the PH penalty terms for
            # each composite scenario.
            for scenario_name in scenario_bundle._scenario_names:
                proximal_expression_component = \
                    self._problem_states.\
                    ph_objective_proximal_expressions[scenario_name][0]
                weight_expression_component = \
                    self._problem_states.\
                    ph_objective_weight_expressions[scenario_name][0]
                scenario = self._scenario_tree._scenario_map[scenario_name]
                bundle_ef_objective_data.expr += \
                    (scenario._probability / scenario_bundle._probability) * \
                    proximal_expression_component
                bundle_ef_objective_data.expr += \
                    (scenario._probability / scenario_bundle._probability) * \
                    weight_expression_component

            if self._solver_map[next(iterkeys(self._solver_map))].problem_format == ProblemFormat.nl:
                var_id_map = {}
                ampl_preprocess_block_objectives(bundle_ef_instance,
                                                 var_id_map)
                ampl_preprocess_block_constraints(bundle_ef_instance,
                                                  var_id_map)
            else:
                var_id_map = {}
                canonical_preprocess_block_objectives(bundle_ef_instance,
                                                      var_id_map)
                canonical_preprocess_block_constraints(bundle_ef_instance,
                                                       var_id_map)

        end_time = time.time()

        if self._output_times:
            print("Scenario bundle construction time=%.2f seconds"
                  % (end_time - start_time))

    def _destory_bundle_binding_instances(self):

        for scenario in self._scenario_tree._scenarios:

            if scenario._instance.parent_block() is not None:

                scenario._instance.parent_block().del_component(scenario._instance)


        self._bundle_binding_instance_map.clear()
        self._bundle_scenario_instance_map.clear()
        self._scenario_to_bundle_map.clear()

    def add_ph_objective_proximal_terms(self):

        start_time = time.time()

        for instance_name, instance in iteritems(self._instances):

            if not self._problem_states.\
                  has_ph_objective_proximal_terms[instance_name]:
                expression_component, proximal_expression = \
                    add_ph_objective_proximal_terms(instance_name,
                                                    instance,
                                                    self._scenario_tree,
                                                    self._linearize_nonbinary_penalty_terms,
                                                    self._retain_quadratic_binary_terms)

                self._problem_states.\
                    ph_objective_proximal_expressions[instance_name] = \
                        (expression_component, proximal_expression)
                self._problem_states.\
                    has_ph_objective_proximal_terms[instance_name] = True
                # Flag the preprocessor
                self._problem_states.objective_updated[instance_name] = True

        end_time = time.time()

        if self._output_times:
            print("Add PH objective proximal terms time=%.2f seconds"
                  % (end_time - start_time))

    def activate_ph_objective_proximal_terms(self):

        for instance_name, instance in iteritems(self._instances):

            if not self._problem_states.\
                  has_ph_objective_proximal_terms[instance_name]:
                expression_component, expression = \
                    self._problem_states.\
                    ph_objective_proximal_expressions[instance_name]
                expression_component.set_value(expression)
                self._problem_states.\
                    has_ph_objective_proximal_terms[instance_name] = True
                # Flag the preprocessor
                self._problem_states.objective_updated[instance_name] = True

    def deactivate_ph_objective_proximal_terms(self):

        for instance_name, instance in iteritems(self._instances):

            if self._problem_states.\
                  has_ph_objective_proximal_terms[instance_name]:
                self._problem_states.\
                    ph_objective_proximal_expressions[instance_name][0].set_value(0.0)
                self._problem_states.\
                    has_ph_objective_proximal_terms[instance_name] = False
                # Flag the preprocessor
                self._problem_states.objective_updated[instance_name] = True

    def add_ph_objective_weight_terms(self):

        start_time = time.time()

        for instance_name, instance in iteritems(self._instances):

            if not self._problem_states.\
                  has_ph_objective_weight_terms[instance_name]:
                expression_component, expression = \
                    add_ph_objective_weight_terms(instance_name,
                                                  instance,
                                                  self._scenario_tree)

                self._problem_states.\
                    ph_objective_weight_expressions[instance_name] = \
                        (expression_component, expression)
                self._problem_states.\
                    has_ph_objective_weight_terms[instance_name] = True
                # Flag the preprocessor
                self._problem_states.objective_updated[instance_name] = True

        end_time = time.time()

        if self._output_times:
            print("Add PH objective weight terms time=%.2f seconds"
                  % (end_time - start_time))

    def activate_ph_objective_weight_terms(self):

        for instance_name, instance in iteritems(self._instances):

            if not self._problem_states.\
               has_ph_objective_weight_terms[instance_name]:
                expression_component, expression = \
                    self._problem_states.\
                    ph_objective_weight_expressions[instance_name]
                expression_component.set_value(expression)
                self._problem_states.\
                    has_ph_objective_weight_terms[instance_name] = True
                # Flag the preprocessor
                self._problem_states.objective_updated[instance_name] = True

    def deactivate_ph_objective_weight_terms(self):

        for instance_name, instance in iteritems(self._instances):

            if self._problem_states.\
               has_ph_objective_weight_terms[instance_name]:
                self._problem_states.\
                    ph_objective_weight_expressions[instance_name][0].set_value(0.0)
                self._problem_states.\
                    has_ph_objective_weight_terms[instance_name] = False
                # Flag the preprocessor
                self._problem_states.objective_updated[instance_name] = True

    def _push_w_to_instances(self):

        for scenario in self._scenario_tree._scenarios:
            scenario.push_w_to_instance()
            # The objectives are always updated when the weight params are updated
            # and weight terms exist
            if self._problem_states.has_ph_objective_weight_terms[scenario._name]:
                # Flag the preprocessor
                self._problem_states.objective_updated[scenario._name] = True

    def _push_rho_to_instances(self):

        for scenario in self._scenario_tree._scenarios:
            scenario.push_rho_to_instance()
            # The objectives are always updated when the rho params are updated
            # and the proximal terms exist
            if self._problem_states.has_ph_objective_proximal_terms[scenario._name]:
                # Flag the preprocessor
                self._problem_states.objective_updated[scenario._name] = True

    def _push_xbar_to_instances(self):

        for stage in self._scenario_tree._stages[:-1]:
            for tree_node in stage._tree_nodes:
                tree_node.push_xbar_to_instances()
        for scenario in self._scenario_tree._scenarios:
            # The objectives are always updated when the xbar params are updated
            # and proximal terms exist
            if self._problem_states.has_ph_objective_proximal_terms[scenario._name]:
                # Flag the preprocessor
                self._problem_states.objective_updated[scenario._name] = True

    def _push_fix_queue_to_instances(self):

        for tree_node in self._scenario_tree._tree_nodes:

            if len(tree_node._fix_queue):

                """
                some_fixed = tree_node.has_fixed_in_queue()
                some_freed = tree_node.has_freed_in_queue()
                # flag the preprocessor
                if some_fixed or some_freed:
                    for scenario in tree_node._scenarios:
                        scenario_name = scenario._name
                        self._problem_states.\
                            fixed_variables[scenario_name] |= some_fixed
                        self._problem_states.\
                            freed_variables[scenario_name] |= some_freed
                """
                for scenario in tree_node._scenarios:
                    scenario_name = scenario._name
                    for variable_id, (fixed_status, new_value) in \
                          iteritems(tree_node._fix_queue):
                        variable_name, index = tree_node._variable_ids[variable_id]
                        if fixed_status == tree_node.VARIABLE_FREED:
                            self._problem_states.\
                                freed_variables[scenario_name].\
                                append((variable_name, index))
                        elif fixed_status == tree_node.VARIABLE_FIXED:
                            self._problem_states.\
                                fixed_variables[scenario_name].\
                                append((variable_name, index))
                tree_node.push_fix_queue_to_instances()

    def _push_all_node_fixed_to_instances(self):

        for tree_node in self._scenario_tree._tree_nodes:

            tree_node.push_all_fixed_to_instances()

            # flag the preprocessor
            for scenario in tree_node._scenarios:

                for variable_id in tree_node._fixed:

                    self._problem_states.\
                        fixed_variables[scenario._name].\
                        append(tree_node._variable_ids[variable_id])

    #
    # when linearizing the PH objective, PHQUADPENALTY* variables are
    # introduced. however, the inclusion / presence of these variables
    # in warm-start files leads to infeasible MIP starts. thus, we
    # want to flag their value as None in all scenario instances prior
    # to performing scenario sub-problem solves.
    #

    def _reset_instance_linearization_variables(self):

       for scenario_name, scenario_instance in iteritems(self._instances):
           if self._problem_states.has_ph_variables(scenario_name):
               reset_linearization_variables(scenario_instance)

    def form_ph_linearized_objective_constraints(self):

        start_time = time.time()

        for instance_name, instance in iteritems(self._instances):

            if self._problem_states.has_ph_objective_proximal_terms[instance_name]:
                new_attrs = form_linearized_objective_constraints(
                    instance_name,
                    instance,
                    self._scenario_tree,
                    self._linearize_nonbinary_penalty_terms,
                    self._breakpoint_strategy,
                    self._integer_tolerance)

                self._problem_states.ph_constraints[instance_name].extend(new_attrs)
                self._problem_states.ph_constraints_updated[instance_name] = True

        end_time = time.time()

        if self._output_times:
            print("PH linearized objective constraint formation "
                  "time=%.2f seconds" % (end_time - start_time))

    #
    # a utility to perform preprocessing on all scenario instances, on
    # an as-needed basis.  queries the instance modification indicator
    # attributes on the ProgressiveHedging (self) object. intended to
    # be invoked before each iteration of PH, just before scenario
    # solves.
    #
    # TBD - this method is not named accurately, in that bundles are preprocessed as well.
    #       should change the name to reflect.

    def _preprocess_scenario_instances(self, ignore_bundles=False, subproblems=None):

        start_time = time.time()

        if (not self._scenario_tree.contains_bundles()) or ignore_bundles:

            for scenario_name, scenario_instance in iteritems(self._instances):

                if subproblems != None and scenario_name not in subproblems:
                    continue

                preprocess_scenario_instance(
                    scenario_instance,
                    self._problem_states.fixed_variables[scenario_name],
                    self._problem_states.freed_variables[scenario_name],
                    self._problem_states.user_constraints_updated[scenario_name],
                    self._problem_states.ph_constraints_updated[scenario_name],
                    self._problem_states.ph_constraints[scenario_name],
                    self._problem_states.objective_updated[scenario_name],
                    not self._write_fixed_variables,
                    self._solver_map[scenario_name])

                # We've preprocessed the instance, reset the relevant flags
                self._problem_states.clear_update_flags(scenario_name)
                self._problem_states.clear_fixed_variables(scenario_name)
                self._problem_states.clear_freed_variables(scenario_name)

        else:

            for scenario_bundle_name, bundle_ef_instance in iteritems(
                    self._bundle_binding_instance_map):

                if subproblems != None and scenario_bundle_name not in subproblems:
                    continue

                # Until proven otherwise
                preprocess_bundle_objective = False
                preprocess_bundle_constraints = False

                bundle_solver = self._solver_map[scenario_bundle_name]

                for scenario_name in self._bundle_scenario_instance_map[scenario_bundle_name]:

                    scenario_instance = self._instances[scenario_name]
                    fixed_vars = self._problem_states.fixed_variables[scenario_name]
                    freed_vars = self._problem_states.freed_variables[scenario_name]
                    objective_updated = \
                        self._problem_states.objective_updated[scenario_name]

                    if objective_updated:
                        preprocess_bundle_objective = True
                    # TODO
                    """
                    if (fixed_vars or freed_vars) and \
                       (not self._write_fixed_variables):
                    """
                    if (len(fixed_vars) > 0 or len(freed_vars) > 0) and \
                       (not self._write_fixed_variables):
                        preprocess_bundle_objective = True
                        preprocess_bundle_constraints = True

                    preprocess_scenario_instance(
                        scenario_instance,
                        fixed_vars,
                        freed_vars,
                        self._problem_states.\
                            user_constraints_updated[scenario_name],
                        self._problem_states.ph_constraints_updated[scenario_name],
                        self._problem_states.ph_constraints[scenario_name],
                        objective_updated,
                        not self._write_fixed_variables,
                        bundle_solver)

                    # We've preprocessed the instance, reset the relevant flags
                    self._problem_states.clear_update_flags(scenario_name)
                    self._problem_states.clear_fixed_variables(scenario_name)
                    self._problem_states.clear_freed_variables(scenario_name)

                # TBD - much of this can be done in preprocess_bundle_instance
                if bundle_solver.problem_format == ProblemFormat.nl:
                    var_id_map = {}
                    if preprocess_bundle_objective:
                        ampl_preprocess_block_objectives(bundle_ef_instance,
                                                         var_id_map)
                    if preprocess_bundle_constraints:
                        ampl_preprocess_block_constraints(bundle_ef_instance,
                                                          var_id_map)
                else:
                    var_id_map = {}
                    if preprocess_bundle_objective:
                        canonical_preprocess_block_objectives(bundle_ef_instance,
                                                              var_id_map)
                    if preprocess_bundle_constraints:
                        canonical_preprocess_block_constraints(bundle_ef_instance,
                                                               var_id_map)

                if preprocess_bundle_objective:
                    preprocess_bundle_instance(bundle_ef_instance, bundle_solver)

        end_time = time.time()

        if self._output_times:
            print("Scenario instance preprocessing time=%.2f seconds"
                  % (end_time - start_time))

    #
    # create PH weight and xbar vectors, on a per-scenario basis, for
    # each variable that is not in the final stage, i.e., for all
    # variables that are being blended by PH. the parameters are
    # created in the space of each scenario instance, so that they can
    # be directly and automatically incorporated into the
    # (appropriately modified) objective function.
    #

    def _create_scenario_ph_parameters(self):

        create_nodal_ph_parameters(self._scenario_tree)

        for instance_name, instance in iteritems(self._instances):
            new_penalty_variable_names = create_ph_parameters(
                instance,
                self._scenario_tree,
                self._rho,
                self._linearize_nonbinary_penalty_terms)

            if new_penalty_variable_names != []:
                self._problem_states.ph_variables[instance_name].\
                    extend(new_penalty_variable_names)

    #
    # a pair of utilities intended for folks who are brave enough to
    # script rho setting in a python file.
    #

    def _rho_check(self, tree_node, variable_id):

        if not variable_id in tree_node._standard_variable_ids:
            # Generate a helpful error message
            if variable_id in tree_node._derived_variable_ids:
                variable_name, index = tree_node._variable_ids[variable_id]
                raise ValueError("Cannot access rho for variable '%s' with scenario "
                                 "tree id '%s' on tree node '%s'. The variable is "
                                 "derived and therefore exclued from nonanticipativity "
                                 "conditions." % (variable_name+indexToString(index),
                                                  variable_id,
                                                  tree_node._name))
            # search the other tree nodes
            for other_tree_node in self._scenario_tree._tree_nodes:
                if variable_id in other_tree_node._variable_ids:
                    variable_name, index = other_tree_node._variable_ids[variable_id]
                    raise ValueError("Cannot access rho for variable '%s' with scenario "
                                     "tree id '%s' on tree node '%s' because the variable "
                                     "is tracked by a different tree node (%s)."
                                     % (variable_name+indexToString(index),
                                        variable_id,
                                        tree_node._name,
                                        other_tree_node._name))
            raise ValueError("Invalid scenario tree id '%s' for accessing rho. "
                             "No tree nodes were found with an associated "
                             "instance variable having that id." % (variable_id))


    # NOTE: rho_expression can be Pyomo expression, or a constant
    #       float/int. either way, the underlying value will be
    #       extracted via a value() call...
    def setRhoAllScenarios(self, tree_node, variable_id, rho_expression):

        self._rho_check(tree_node, variable_id)

        new_rho_value = value(rho_expression)

        for scenario in tree_node._scenarios:

            scenario._rho[tree_node._name][variable_id] = new_rho_value

    def setRhoOneScenario(self, tree_node, scenario, variable_id, rho_expression):

        self._rho_check(tree_node, variable_id)

        scenario._rho[tree_node._name][variable_id] = value(rho_expression)

    def getRhoOneScenario(self, tree_node, scenario, variable_id):

        self._rho_check(tree_node, variable_id)

        return scenario._rho[tree_node._name][variable_id]

    #
    # keep track of the best bounds reported - dlw May 2016 - temporary
    #
    def _update_reported_bounds(self, inner = None, outer = None):
        # see if a reported bound is good enough to be the best
        # (bear in mind that for the outer bound the worse the better)
        def isbetter(a,b):
            if self._objective_sense == minimize:
                return a<b
            else:
                return a>b

        if inner is not None:
            if self._best_reported_inner_bound is None \
            or isbetter(inner, self._best_reported_inner_bound):
                self._best_reported_inner_bound = inner
        if outer is not None:
            if self._best_reported_outer_bound is None \
            or isbetter(self._best_reported_outer_bound, outer):
                self._best_reported_outer_bound = outer

    #
    # a utility intended for folks who are brave enough to script
    # variable bounds setting in a python file.
    #
    def setVariableBoundsAllScenarios(self,
                                      tree_node,
                                      variable_id,
                                      lower_bound,
                                      upper_bound):

        for scenario in tree_node._scenarios:
            vardata = scenario._instance.\
                      _ScenarioTreeSymbolMap.getObject(variable_id)
            vardata.setlb(lower_bound)
            vardata.setub(upper_bound)

    def setVariableBoundsOneScenario(self,
                                     tree_node,
                                     scenario,
                                     variable_id,
                                     lower_bound,
                                     upper_bound):

        vardata = scenario._instance._ScenarioTreeSymbolMap.getObject(variable_id)
        vardata.setlb(lower_bound)
        vardata.setub(upper_bound)

    #
    # a utility intended for folks who are brave enough to script
    # variable bounds setting in a python file.  same functionality as
    # above, but applied to all indicies of the variable, in all
    # scenarios.
    #
    """
    def setVariableBoundsAllIndicesAllScenarios(self, variable_name, lower_bound, upper_bound):

        if isinstance(lower_bound, float) is False:
            raise ValueError("Lower bound supplied to PH method setVariableBoundsAllIndiciesAllScenarios for variable="+variable_name+" must be a constant; value supplied="+str(lower_bound))

        if isinstance(upper_bound, float) is False:
            raise ValueError("Upper bound supplied to PH method setVariableBoundsAllIndicesAllScenarios for variable="+variable_name+" must be a constant; value supplied="+str(upper_bound))

        for instance_name, instance in iteritems(self._instances):

            variable = instance.find_component(variable_name)
            for index in variable:
                variable[index].setlb(lower_bound)
                variable[index].setub(upper_bound)
    """

class ProgressiveHedging(_PHBase):

    def get_scenario_tree(self):
        return self._scenario_tree

    def get_objective_sense(self):
        return self._objective_sense

    def is_converged(self):
        return (self._or_convergers and any(converger.isConverged(self) for converger in self._convergers)) or \
               (not self._or_convergers and all(converger.isConverged(self) for converger in self._convergers))

    def set_dual_mode(self):

        self._dual_mode = True

    def primal_mode(self):

        self._set_dual_mode = False

    def save_solution(self, label="ph"):

        if self._solution_plugins is not None:

            for plugin in self._solution_plugins:

                plugin.write(self._scenario_tree, label)

    def release_components(self):

        if not self._initialized:

            return

        if isinstance(self._solver_manager, 
                      pyomo.solvers.plugins.smanager.\
                      phpyro.SolverManager_PHPyro):

            phsolverserverutils.release_phsolverservers(self)
<<<<<<< HEAD
        
=======

>>>>>>> abc47be1
        for object_name, object_solver in iteritems(self._solver_map):
            object_solver.deactivate()
        self._solver_map.clear()

        # cleanup the scenario instances for post-processing -
        # ideally, we want to leave them in their original state,
        # minus all the PH-specific stuff. we don't do all cleanup
        # (leaving things like rhos, etc), but we do clean up
        # constraints, as that really hoses up the ef writer.
        self._cleanup_scenario_instances()
        self._clear_bundle_instances()

        self._initialized = False

    def activate_ph_objective_proximal_terms(self):

        start_time = time.time()

        _PHBase.activate_ph_objective_proximal_terms(self)

        if isinstance(self._solver_manager,
                      pyomo.solvers.plugins.smanager.\
                      phpyro.SolverManager_PHPyro):

                phsolverserverutils.activate_ph_objective_proximal_terms(self)

        end_time = time.time()

        if self._output_times:
            print("Activate PH objective proximal terms time=%.2f seconds"
                  % (end_time - start_time))

    def deactivate_ph_objective_proximal_terms(self):

        start_time = time.time()

        _PHBase.deactivate_ph_objective_proximal_terms(self)

        if isinstance(self._solver_manager,
                      pyomo.solvers.plugins.smanager.\
                      phpyro.SolverManager_PHPyro):

            phsolverserverutils.deactivate_ph_objective_proximal_terms(self)

        end_time = time.time()

        if self._output_times:
            print("Deactivate PH objective proximal terms time=%.2f seconds"
                  % (end_time - start_time))

    def activate_ph_objective_weight_terms(self):

        start_time = time.time()

        _PHBase.activate_ph_objective_weight_terms(self)

        if isinstance(self._solver_manager,
                      pyomo.solvers.plugins.smanager.\
                      phpyro.SolverManager_PHPyro):

            phsolverserverutils.activate_ph_objective_weight_terms(self)

        end_time = time.time()

        if self._output_times:
            print("Activate PH objective weight terms time=%.2f seconds"
                  % (end_time - start_time))

    def deactivate_ph_objective_weight_terms(self):

        start_time = time.time()

        _PHBase.deactivate_ph_objective_weight_terms(self)

        if isinstance(self._solver_manager,
                      pyomo.solvers.plugins.smanager.\
                      phpyro.SolverManager_PHPyro):

            phsolverserverutils.deactivate_ph_objective_weight_terms(self)

        end_time = time.time()

        if self._output_times:
            print("Deactivate PH objective weight terms time=%.2f "
                  "seconds" % (end_time - start_time))

    def report_bundle_objectives(self):

        assert self._scenario_tree.contains_bundles()

        max_name_len = max(len(str(_scenario_bundle._name)) \
                           for _scenario_bundle in \
                           self._scenario_tree._scenario_bundles)
        max_name_len = max((len("Scenario Bundle"), max_name_len))
        line = (("  %-"+str(max_name_len)+"s    ") % "Scenario Bundle")
        line += ("%-20s %-20s %-20s %20s"
                 % ("Cost",
                    "Objective",
                    "Objective Gap",
                    "Solution Status"))
        if self._output_times:
            line += (" %10s" % ("Solve Time"))
            line += (" %10s" % ("Pyomo Solve Time"))
        print(line)
        for scenario_bundle in self._scenario_tree._scenario_bundles:

            bundle_gap = self._gaps[scenario_bundle._name]
            bundle_status = self._solution_status[scenario_bundle._name]
            bundle_objective_value = 0.0
            bundle_cost_value = 0.0
            for scenario in scenario_bundle._scenario_tree._scenarios:
                # The objective must be taken from the scenario
                # objects on PH full scenario tree
                scenario_objective = \
                    self._scenario_tree.get_scenario(scenario._name)._objective
                scenario_cost = \
                    self._scenario_tree.get_scenario(scenario._name)._cost
                # And we need to make sure to use the
                # probabilities assigned to scenarios in the
                # compressed bundle scenario tree
                bundle_objective_value += scenario_objective * \
                                          scenario._probability
                bundle_cost_value += scenario_cost * \
                                     scenario._probability

            line = ("  %-"+str(max_name_len)+"s    ")
            line += ("%-20.4f %-20.4f")
            if (not isinstance(bundle_gap, UndefinedData)) and \
               (bundle_gap is not None):
                line += (" %-20.4f")
            else:
                bundle_gap = "None Reported"
                line += (" %-20s")
            line += (" %20s")
            line %= (scenario_bundle._name,
                     bundle_cost_value,
                     bundle_objective_value,
                     bundle_gap,
                     bundle_status)
            if self._output_times:
                solve_time = self._solve_times.get(scenario_bundle._name)
                if (not isinstance(solve_time, UndefinedData)) and \
                   (solve_time is not None):
                    line += (" %-10.2f"
                             % (solve_time))
                else:
                    line += (" %-10s" % "None Reported")

                pyomo_solve_time = self._pyomo_solve_times.get(scenario_bundle._name)
                if (not isinstance(pyomo_solve_time, UndefinedData)) and \
                   (pyomo_solve_time is not None):
                    line += (" %-10.2f"
                             % (pyomo_solve_time))
                else:
                    line += (" %-10s" % "None Reported")
            print(line)
        print("")

    def report_scenario_objectives(self):

        max_name_len = max(len(str(_scenario._name)) \
                           for _scenario in self._scenario_tree._scenarios)
        max_name_len = max((len("Scenario"), max_name_len))
        line = (("  %-"+str(max_name_len)+"s    ") % "Scenario")
        line += ("%-20s %-20s %-20s %20s"
                 % ("Cost",
                    "Objective",
                    "Objective Gap",
                    "Solution Status"))
        if self._output_times:
            line += (" %10s" % ("Solve Time"))
            line += (" %10s" % ("Pyomo Solve Time"))
        print(line)
        for scenario in self._scenario_tree._scenarios:
            objective_value = scenario._objective
            scenario_cost = scenario._cost
            gap = self._gaps.get(scenario._name)
            status = self._solution_status.get(scenario._name, "None Reported")
            line = ("  %-"+str(max_name_len)+"s    ")
            line += ("%-20.4f %-20.4f")
            if (not isinstance(gap, UndefinedData)) and (gap is not None):
                line += (" %-20.4f")
            else:
                gap = "None Reported"
                line += (" %-20s")
            line += (" %20s")
            line %= (scenario._name,
                     scenario_cost,
                     objective_value,
                     gap,
                     status)
            if self._output_times:
                solve_time = self._solve_times.get(scenario._name)
                if (not isinstance(solve_time, UndefinedData)) and \
                   (solve_time is not None):
                    line += (" %-10.2f"
                             % (solve_time))
                else:
                    line += (" %-10s" % "None Reported")

                pyomo_solve_time = self._pyomo_solve_times.get(scenario._name)
                if (not isinstance(pyomo_solve_time, UndefinedData)) and \
                   (pyomo_solve_time is not None):
                    line += (" %-10.2f"
                             % (pyomo_solve_time))
                else:
                    line += (" %-10s" % "None Reported")
            print(line)
        print("")

    def _push_w_to_instances(self):

        if isinstance(self._solver_manager,
                      pyomo.solvers.plugins.smanager.\
                      phpyro.SolverManager_PHPyro):

            phsolverserverutils.transmit_weights(self)

        else:

            _PHBase._push_w_to_instances(self)

    def _push_rho_to_instances(self):

        if isinstance(self._solver_manager,
                      pyomo.solvers.plugins.smanager.\
                      phpyro.SolverManager_PHPyro):

            phsolverserverutils.transmit_rhos(self)

        else:

            _PHBase._push_rho_to_instances(self)

    def _push_xbar_to_instances(self):

        if isinstance(self._solver_manager,
                      pyomo.solvers.plugins.smanager.\
                      phpyro.SolverManager_PHPyro):

            phsolverserverutils.transmit_xbars(self)

        else:

            _PHBase._push_xbar_to_instances(self)

    def _push_fix_queue_to_instances(self):

        if isinstance(self._solver_manager,
                      pyomo.solvers.plugins.smanager.\
                      phpyro.SolverManager_PHPyro):

            phsolverserverutils.transmit_fixed_variables(self)
            for tree_node in self._scenario_tree._tree_nodes:
                # Note: If the scenario tree doesn't not have
                #       instances linked in this method will simply
                #       empty the queue into the tree node fixed list
                #       without trying to fix instance variables
                tree_node.push_fix_queue_to_instances()
        else:
            _PHBase._push_fix_queue_to_instances(self)

    #
    # restores the current solutions of all scenario instances that I maintain.
    # Additionally, if running with PHPyro, asks solver servers to do the same.
    #

    def restoreCachedSolutions(self, cache_id, release_cache=False):

        if isinstance(self._solver_manager,
                      pyomo.solvers.plugins.smanager.\
                      phpyro.SolverManager_PHPyro):

            phsolverserverutils.restore_cached_scenario_solutions(self, cache_id, release_cache)

        _PHBase.restoreCachedSolutions(self, cache_id, release_cache)

    def cacheSolutions(self, cache_id=None):

        if cache_id is None:
            cache_id = str(uuid.uuid4())
            while cache_id in self._cached_scenariotree_solutions:
                cache_id = str(uuid.uuid4())

        if isinstance(self._solver_manager,
                      pyomo.solvers.plugins.smanager.\
                      phpyro.SolverManager_PHPyro):

            phsolverserverutils.cache_scenario_solutions(self, cache_id)

        _PHBase.cacheSolutions(self, cache_id)

        return cache_id

    #
    # a simple utility to count the number of continuous and discrete
    # variables in a set of instances.  this is based on the number of
    # active, non-stale variables in the instances. returns a pair -
    # num-discrete, num-continuous.  IMPT: This should obviously only
    # be called *after* the scenario instances have been solved -
    # otherwise, everything is stale - and you'll get back (0,0).
    #
    # This method is assumed to be called ONCE immediately following
    # the iteration 0 solves. Otherwise, the fixing/freeing of
    # variables may interact with the stale flag in different and
    # unexpected ways depending on what option we choose for treating
    # fixed variable preprocessing.
    #

    def compute_blended_variable_counts(self):

        assert self._called_compute_blended_variable_counts is False
        self._called_compute_blended_variable_counts = True

        num_continuous_vars = 0
        num_discrete_vars = 0

        for stage, tree_node, variable_id, var_values, is_fixed, is_stale \
              in scenario_tree_node_variables_generator_noinstances(
                  self._scenario_tree,
                  includeDerivedVariables=False,
                  includeLastStage=False):

            if not is_stale:
                if tree_node.is_variable_discrete(variable_id):
                    num_discrete_vars = num_discrete_vars + 1
                else:
                    num_continuous_vars = num_continuous_vars + 1

        return (num_discrete_vars, num_continuous_vars)

    #
    # ditto above, but count the number of fixed discrete and
    # continuous variables.
    #

    def compute_fixed_variable_counts(self):

        num_fixed_continuous_vars = 0
        num_fixed_discrete_vars = 0

        for stage, tree_node, variable_id, var_values, is_fixed, is_stale \
              in scenario_tree_node_variables_generator_noinstances(
                  self._scenario_tree,
                  includeDerivedVariables=False,
                  includeLastStage=False):

            if is_fixed:
                if tree_node.is_variable_discrete(variable_id):
                    num_fixed_discrete_vars = num_fixed_discrete_vars + 1
                else:
                    num_fixed_continuous_vars = num_fixed_continuous_vars + 1

        return (num_fixed_discrete_vars, num_fixed_continuous_vars)

    #
    # when the quadratic penalty terms are approximated via piecewise
    # linear segments, we end up (necessarily) "littering" the
    # scenario instances with extra constraints.  these need to and
    # should be cleaned up after PH, for purposes of post-PH
    # manipulation, e.g., writing the extensive form. equally
    # importantly, we need to re-establish the original instance
    # objectives.
    #

    def _cleanup_scenario_instances(self):

        for instance_name, instance in iteritems(self._instances):

            # Eliminate references to ph constraints
            for constraint_name in self._problem_states.ph_constraints[instance_name]:
                instance.del_component(constraint_name)
            self._problem_states.clear_ph_constraints(instance_name)

            # Eliminate references to ph variables
            for variable_name in self._problem_states.ph_variables[instance_name]:
                instance.del_component(variable_name)
            self._problem_states.clear_ph_variables(instance_name)

            for block in instance.block_data_objects(active=True):
                if hasattr(instance, "_gen_obj_ampl_repn"):
                    del instance._gen_obj_ampl_repn
                if hasattr(instance, "_gen_con_ampl_repn"):
                    del instance._gen_con_ampl_repn
                if hasattr(instance, "_gen_obj_canonical_repn"):
                    del instance._gen_obj_canonical_repn
                if hasattr(instance, "_gen_con_canonical_repn"):
                    del instance._gen_con_canonical_repn

            if hasattr(instance, "_PHInstanceSymbolMaps"):
                del instance._PHInstanceSymbolMaps

    #
    # a simple utility to extract the first-stage cost statistics, e.g., min, average, and max.
    #

    def _extract_first_stage_cost_statistics(self):

        maximum_value = 0.0
        minimum_value = 0.0
        sum_values = 0.0
        num_values = 0
        first_time = True

        root_node = self._scenario_tree.findRootNode()
        first_stage_name = root_node._stage._name
        for scenario in root_node._scenarios:
            this_value = scenario._stage_costs[first_stage_name]
            # None means not reported by the solver.
            if this_value is not None:
                num_values += 1
                sum_values += this_value
                if first_time:
                    first_time = False
                    maximum_value = this_value
                    minimum_value = this_value
                else:
                    if this_value > maximum_value:
                        maximum_value = this_value
                    if this_value < minimum_value:
                        minimum_value = this_value

        if num_values > 0:
            sum_values = sum_values / num_values

        return minimum_value, sum_values, maximum_value

    def compute_and_report_inner_bound_using_xhat(self):

        # we're using the _PHBoundBase class as a utility - it will only
        # live for the duration of this function invocation. specifically,
        # we'll not be using any of the bound history methods.
        ph_bound_base = _PHBoundBase()

        # before messing with anything, cache the current PH solution.
        ph_bound_base.CachePHSolution(self)
        ph_bound_base.DeactivatePHObjectiveProximalTerms(self)
        ph_bound_base.DeactivatePHObjectiveWeightTerms(self)

        # no need to mess with PH weight caching, as we don't change them.

        # compute the xhat solution.
        xhat_solution = ExtractInternalNodeSolutionsforInner(self)

        # fix all scenario instances to the x-hat solution.
        ph_bound_base.FixScenarioTreeVariables(self, xhat_solution)

        # evaluate.
        failures = self.solve_subproblems(warmstart=not self._disable_warmstarts,
                                          exception_on_failure=False)

        objective_bound = None

        if len(failures):
            print("")
            print("Failed to compute bound at xhat due to one or more solve "
                  "failures. Restoring PH to solution at final iteration.")

            # restore everything we tweaked if the solves failed.
            ph_bound_base.RestorePH(self)

            # TODO: I'm not sure what to output here. This is not really
            #       a solution. Will revisit this soon.
            print("Generating scenario tree solution from scenario averages")
            self._scenario_tree.snapshotSolutionFromScenarios()

            print("\nScenario tree variable values:\n")
            self.pprint(False, False, True, True, False,
                        output_only_statistics=self._report_only_statistics,
                        output_only_nonconverged=self._report_only_nonconverged_variables,
                        output_no_statistics=True)

            xhat_solution = None

            print("Scenario tree costs:")
            self._scenario_tree.pprintCosts()

            if self._output_scenario_tree_solution:
                print("Scenario tree solution (scenario tree format):")
                self._scenario_tree.pprintSolution()

        else:

            if isinstance(self._solver_manager,
                          pyomo.solvers.plugins.smanager.\
                          phpyro.SolverManager_PHPyro):
                phsolverserverutils.collect_full_results(
                    self,
                    phsolverserverutils.TransmitType.all_stages | \
                    phsolverserverutils.TransmitType.blended | \
                    phsolverserverutils.TransmitType.derived | \
                    phsolverserverutils.TransmitType.fixed)

            # unfix
            assert ph_bound_base._stack[-1][0] == \
                ph_bound_base.TREE_VARIABLE_FIXING
            ph_bound_base.RestoreLastPHChange(self)

            if self._verbose or self._report_subproblem_objectives:
                print("Successfully completed xhat inner bound solves\n")

                if self._scenario_tree.contains_bundles():
                    self.report_bundle_objectives()
                self.report_scenario_objectives()

            # Compute the inner bound on the objective function.
            objective_bound = 0.0
            for scenario in self._scenario_tree._scenarios:
                objective_bound += (scenario._probability * scenario._objective)

            print("\nComputed objective %s bound=%12.4f"
                  % (("upper" if self._objective_sense == minimize else "lower"),
                     objective_bound))

            # This ensures things like node min and max get updated
            # for everything (including derived variables), but xbar
            # does not get touched
            self._scenario_tree.updateNodeStatistics()

            # populate the scenario tree solution from the instances -
            # to ensure consistent state across the scenario
            # tree instance and the scenario instances.
            self._scenario_tree.snapshotSolutionFromScenarios()

            print("\nX-hat variable values:\n")
            self.pprint(False, False, True, True, False,
                        output_only_statistics=self._report_only_statistics,
                        output_only_nonconverged=self._report_only_nonconverged_variables,
                        output_no_statistics=True)

            print("\nX-hat costs:\n")
            self._scenario_tree.pprintCosts()

            if self._output_scenario_tree_solution:
                print("\nX-hat solution (scenario tree format):")
                self._scenario_tree.pprintSolution()

        return objective_bound, xhat_solution

    def __init__(self, options):

        _PHBase.__init__(self)

        self._options = options

        self._solver_manager = None

        self._phpyro_worker_jobs_map = {}
        self._phpyro_job_worker_map = {}
        # Helps to gracefully exit PH when a system exit is caught.
        # Holds the set of queued solve action handles that have not
        # been collected yet.
        self._queued_solve_action_handles = set()

        # (ph iteration, expected cost)
        self._cost_history = {}
        # (ph iteration with non-anticipative solution, expected cost)
        self._incumbent_cost_history = {}
        # key in the above dictionary of best solution
        self._best_incumbent_key = None
        # location in cache of best incumbent solution
        self._incumbent_cache_id = 'incumbent'

        # the terminal solution, if any, associated with PH.
        # None means we never found a good solution.
        self._xhat = None

        # Make sure we don't call a method more than once
        self._called_compute_blended_variable_counts = False
        self._total_discrete_vars = None
        self._total_continuous_vars = None
        self._total_fixed_discrete_vars = None
        self._total_fixed_continuous_vars = None

        # Augment the code where necessary to run the dual ph algorithm
        self._dual_mode = False

        # Define the default configuration for what variable
        # values to include inside interation k phsolverserver
        # results. See phsolverserverutils for more information.
        # The default case sends the minimal set of information
        # needed to update ph objective parameters, which would
        # be nonleaf node ph variables that are not stale.
        # Plugins like phhistoryextension modify this flag to
        # include more information (e.g., leaf stage values)
        # ** NOTE **: If we do not preprocess fixed variables (default behavior),
        #             stale=True is equivalent to extraneous variables declared
        #             on the model and scenario tree that are never used (fixed or not).
        #             When we do preprocess fixed variables, the stale=True applies
        #             to the above case as well as fixed variables (which become stale).
        #             ...just something to keep in mind
        self._phpyro_variable_transmission_flags = \
            phsolverserverutils.TransmitType.nonleaf_stages | \
            phsolverserverutils.TransmitType.derived | \
            phsolverserverutils.TransmitType.blended

        self._ph_warmstart_file = None
        self._ph_warmstart_index = None
        # have the ph parameters XBAR and W been populated with values
        # (if True then the iteration 0 solves are skipped)
        self._ph_warmstarted = False

        # use warmstart=True for iteration 0 solves?
        self._iteration_0_has_warmstart = False

        self._overrelax = False
        # a default, global value for nu. 0 indicates unassigned.
        self._nu = 0.0
        # filename for the modeler to set rho on a per-variable or
        # per-scenario basis.
        self._rho_setter = None
        # filename for the modeler to collect aggregate scenario data
        self._aggregate_getter = None
        # filename for the modeler to set rho on a per-variable basis,
        # after all scenarios are available.
        self._bound_setter = None
        self._max_iterations = 0
        self._async = False
        self._async_buffer_length = 1

        # it may be the case that some plugins think they can do a
        # better job of weight updates than PH - and it might even be
        # true! if so, set this flag to False and this class will not
        # invoke the update_weights() method.
        self._ph_weight_updates_enabled = True

        # same as above - some plugins have a definition of xbar that
        # is different from the simple average.
        self._ph_xbar_updates_enabled = True

        # PH reporting parameters
        # do I report solutions after each PH iteration?
        self._report_solutions = False
        # do I report PH weights prior to each PH iteration?
        self._report_weights = False
        # do I report PH rhos prior to each PH iteration?
        self._report_rhos_each_iteration = False
        # do I report PH rhos prior to PH iteration 1?
        self._report_rhos_first_iteration = False
        # do I report PH sub-problem solve objective and related statistics?
        self._report_subproblem_objectives = False
        # do I report only variable statistics when outputting
        # solutions and weights?
        self._report_only_statistics = False
        # do I report statistics (via pprint()) for all variables,
        # including those whose values equal 0?
        self._report_for_zero_variable_values = False
        # do I report statistics (via pprint()) for only non-converged
        # variables?
        self._report_only_nonconverged_variables = False
        # when in verbose mode, do I output weights/averages for
        # continuous variables?
        self._output_continuous_variable_stats = True
        self._output_solver_results = False
        self._output_scenario_tree_solution = False

        #
        # PH performance diagnostic parameters and related timing
        # parameters.
        #

        # indicates disabled.
        self._profile_memory = 0
        self._time_since_last_garbage_collect = time.time()
        # units are seconds
        self._minimum_garbage_collection_interval = 5

        # PH run-time variables
        self._current_iteration = 0 # the 'k'

        # options for writing solver files / logging / etc.
        self._keep_solver_files = False
        self._symbolic_solver_labels = False
        self._output_solver_log = False

        # string to support suffix specification by callbacks
        self._extensions_suffix_list = None

        # PH convergence computers/updaters.
        self._convergers = []

        self._ph_plugins = []
        self._solution_plugins = []

        # PH timing statistics - relative to last invocation.
        self._init_start_time = None # for initialization() method
        self._init_end_time = None
        self._solve_start_time = None # for solve() method
        self._solve_end_time = None
        # seconds, over course of solve()
        self._cumulative_solve_time = 0.0
        # seconds, over course of update_xbars()
        self._cumulative_xbar_time = 0.0
        # seconds, over course of update_weights()
        self._cumulative_weight_time = 0.0

        # do I disable warm-start for scenario sub-problem solves
        # during PH iterations >= 1?
        self._disable_warmstarts = False

        # PH maintains a mipgap that is applied to each scenario solve
        # that is performed.  this attribute can be changed by PH
        # extensions, and the change will be applied on all subsequent
        # solves - until it is modified again. the default is None,
        # indicating unassigned.
        self._mipgap = None

        # process the keyword options
        self._ph_warmstart_file                   = options.ph_warmstart_file
        self._ph_warmstart_index                  = options.ph_warmstart_index
        self._max_iterations                      = options.max_iterations
        self._overrelax                           = options.overrelax
        self._nu                                  = options.nu
        self._async                               = options.async
        self._async_buffer_length                 = options.async_buffer_length
        self._rho                                 = options.default_rho
        self._rho_setter_file                     = options.rho_cfgfile
        self._xhat_method                         = options.xhat_method
        self._disable_xhat_computation            = options.disable_xhat_computation
        self._aggregate_getter_file               = options.aggregate_cfgfile
        self._bound_setter_file                   = options.bounds_cfgfile
        self._solver_type                         = options.solver_type
        self._solver_io                           = options.solver_io

        # try to convert an option value string into (1) an integer,
        # (2) a float, and (3) a string if the former two don't work.
        # and in that order.
        def convert_value_string_to_number(s):
            try:
                return float(s)
            except ValueError:
                try:
                    return int(s)
                except ValueError:
                    return s

        self._scenario_solver_options            = {}
        for this_option_string in options.scenario_solver_options:
            for this_option in this_option_string.split():
                this_option_pieces = this_option.strip().split("=")
                if len(this_option_pieces) == 2:
                    option_key = this_option_pieces[0]
                    option_value = convert_value_string_to_number(this_option_pieces[1])
                    self._scenario_solver_options[option_key] = option_value
                elif len(this_option_pieces) == 1:
                    # TBD - verify None mapping makes sense by looking at CPLEX or GUROBI plugin
                    self._scenario_solver_options[this_option_pieces[0]] = None
                else:
                    raise RuntimeError("Illegally formed scenario solver option=%s detected" % this_option)

        self._handshake_with_phpyro               = options.handshake_with_phpyro
        self._mipgap                              = options.scenario_mipgap
        self._write_fixed_variables               = options.write_fixed_variables
        self._keep_solver_files                   = options.keep_solver_files
        self._symbolic_solver_labels              = options.symbolic_solver_labels
        self._output_solver_results               = options.output_solver_results
        self._output_solver_log                   = options.output_solver_log
        self._verbose                             = options.verbose
        self._report_solutions                    = options.report_solutions
        self._report_weights                      = options.report_weights
        self._report_subproblem_objectives        = options.report_subproblem_objectives
        self._report_rhos_each_iteration          = options.report_rhos_each_iteration
        self._report_rhos_first_iteration         = options.report_rhos_first_iteration
        self._report_only_statistics              = options.report_only_statistics
        self._report_for_zero_variable_values     = options.report_for_zero_variable_values
        self._report_only_nonconverged_variables  = options.report_only_nonconverged_variables
        self._output_times                        = options.output_times
        self._output_instance_construction_time   = options.output_instance_construction_time
        self._disable_warmstarts                  = options.disable_warmstarts
        self._retain_quadratic_binary_terms       = options.retain_quadratic_binary_terms
        self._linearize_nonbinary_penalty_terms   = options.linearize_nonbinary_penalty_terms
        self._breakpoint_strategy                 = options.breakpoint_strategy
        self._output_scenario_tree_solution       = options.output_scenario_tree_solution
        self._phpyro_transmit_leaf_stage_solution = options.phpyro_transmit_leaf_stage_solution

        self._or_convergers                          = options.or_convergers
        self._termdiff_threshold                     = options.termdiff_threshold
        self._enable_free_discrete_count_convergence = options.enable_free_discrete_count_convergence
        self._free_discrete_count_threshold          = options.free_discrete_count_threshold
        self._enable_normalized_termdiff_convergence = options.enable_normalized_termdiff_convergence
        self._enable_termdiff_convergence            = options.enable_termdiff_convergence
        self._enable_outer_bound_convergence         = options.enable_outer_bound_convergence
        self._enable_inner_outer_convergence         = options.enable_inner_outer_convergence
        self._enable_primal_dual_residual_convergence = options.enable_primal_dual_residual_convergence
        self._outer_bound_convergence_threshold      = options.outer_bound_convergence_threshold
        self._inner_outer_convergence_threshold      = options.inner_outer_convergence_threshold
        self._primal_dual_residual_convergence_threshold      = options.primal_dual_residual_convergence_threshold
        self._shutdown_pyro_workers             = options.shutdown_pyro_workers

        # clutters up the screen, when we really only care about the
        # binaries.
        self._output_continuous_variable_stats = not options.suppress_continuous_variable_output

        self._objective_sense = options.objective_sense
        self._objective_sense_option = options.objective_sense
        if hasattr(options, "profile_memory"):
            self._profile_memory = options.profile_memory
        else:
            self._profile_memory = False

        if self._phpyro_transmit_leaf_stage_solution:
            self._phpyro_variable_transmission_flags |= \
                phsolverserverutils.TransmitType.all_stages

        # Note: Default rho has become a required ph input. At this
        #       point it seems more natural to make the "-r" or
        #       "--default-rho" command-line option required (as
        #       contradictory as that sounds) rather than convert it
        #       into a positional argument. Unfortunately, optparse
        #       doesn't handle "required options", so the most natural
        #       location for checking default rho is here.
        if (self._rho == ""):
            raise ValueError("PH detected an invalid value for default rho: %s. "
                             "Use --default-rho=X to specify a positive number X for default rho. "
                             "A value of 1.0 is no longer assumed."
                             % (self._rho))
        if (self._rho == "None"):
            self._rho = None
            print("***WARNING***: PH is using a default rho value of "
                  "None for all blended scenario tree variables. This "
                  "will result in error during weight updates following "
                  "PH iteration 0 solves unless rho is changed. This "
                  "option indicates that a user intends to set rho for "
                  "all blended scenario tree variables using a PH extension.")
        else:
            self._rho = float(self._rho)
            if self._rho < 0:
                raise ValueError("PH detected an invalid value for default rho: %s. "
                                 "Use --default-rho=X to specify a positive number X for default rho. "
                                 "A value of 1.0 is no longer assumed."
                                 % (self._rho))
            elif self._rho == 0:
                print("***WARNING***: PH is using a default rho value of "
                      "0 for all blended scenario tree variables. This "
                      "will effectively disable non-anticipativity "
                      "for all variables unless rho is change using a "
                      "PH extension")

        # cache stuff relating to scenario tree manipulation - the ph
        # solver servers may need it.
        self._scenario_bundle_specification = options.scenario_bundle_specification
        self._create_random_bundles = options.create_random_bundles
        self._scenario_tree_random_seed = options.scenario_tree_random_seed

        # validate all "atomic" options (those that can be validated independently)
        if self._max_iterations < 0:
            raise ValueError("Maximum number of PH iterations must be non-negative; value specified=" + str(self._max_iterations))
        if self._nu <= 0.0 or self._nu >= 2:
            raise ValueError("Value of the nu parameter in PH must be on the interval (0, 2); value specified=" + str(self._nu))
        if (self._mipgap is not None) and ((self._mipgap < 0.0) or (self._mipgap > 1.0)):
            raise ValueError("Value of the mipgap parameter in PH must be on the unit interval; value specified=" + str(self._mipgap))

        #
        # validate the linearization (number of pieces) and breakpoint
        # distribution parameters.
        #
        # if a breakpoint strategy is specified without linearization
        # enabled, halt and warn the user.
        if (self._breakpoint_strategy > 0) and \
           (self._linearize_nonbinary_penalty_terms == 0):
            raise ValueError("A breakpoint distribution strategy was "
                             "specified, but linearization is not enabled!")
        if self._linearize_nonbinary_penalty_terms < 0:
            raise ValueError("Value of linearization parameter for nonbinary penalty terms must be non-negative; value specified=" + str(self._linearize_nonbinary_penalty_terms))
        if self._breakpoint_strategy < 0:
            raise ValueError("Value of the breakpoint distribution strategy parameter must be non-negative; value specified=" + str(self._breakpoint_strategy))
        if self._breakpoint_strategy > 3:
            raise ValueError("Unknown breakpoint distribution strategy specified - valid values are between 0 and 2, inclusive; value specified=" + str(self._breakpoint_strategy))

        # validate that callback functions exist in specified modules
        self._callback_function = {}
        self._mapped_module_name = {}
        renamed = {}
        renamed["pysp_aggregategetter_callback"] = \
            "ph_aggregategetter_callback"
        renamed["pysp_phrhosetter_callback"] = \
            "ph_rhosetter_callback"
        renamed["pysp_boundsetter_callback"] = \
            "ph_boundsetter_callback"
        for ph_attr_file, ph_attr, callback_name in (("_aggregate_getter_file",
                                                      "_aggregate_getter",
                                                      "pysp_aggregategetter_callback"),
                                                     ("_rho_setter_file",
                                                      "_rho_setter",
                                                      "pysp_phrhosetter_callback"),
                                                     ("_bound_setter_file",
                                                      "_bound_setter",
                                                      "pysp_boundsetter_callback")):
            assert callback_name in renamed.keys()
            deprecated_callback_name = renamed[callback_name]
            module_name = getattr(self, ph_attr_file)
            if module_name is not None:
                if module_name in self._modules_imported:
                    module = self._modules_imported[module_name]
                    sys_modules_key = module_name
                else:
                    module, sys_modules_key = \
                        load_external_module(module_name, clear_cache=True, verbose=True)
                    self._modules_imported[module_name] = module
                callback = None
                for oname, obj in inspect.getmembers(module):
                    if oname == callback_name:
                        callback = obj
                        break
                if callback is None:
                    for oname, obj in inspect.getmembers(module):
                        if oname == deprecated_callback_name:
                            callback = obj
                            break
                    if callback is None:
                        raise ImportError("PH callback with name '%s' could "
                                          "not be found in module file: %s"
                                          % (deprecated_callback_name, module_name))
                    #if callback is None:
                    #    raise ImportError("PH callback with name '%s' could "
                    #                      "not be found in module file: %s"
                    #                      % (callback_name, module_name))
                    #else:
                    #    logger.warning("DEPRECATION WARNING: Callback with name '%s' "
                    #                   "has been renamed '%s'"
                    #                   % (deprecated_callback_name,
                    #                      callback_name))
                self._callback_function[sys_modules_key] = callback
                setattr(self,ph_attr,sys_modules_key)
                self._mapped_module_name[sys_modules_key] = module_name


        # a set of all valid PH iteration indicies is generally useful for plug-ins, so create it here.
        self._iteration_index_set = Set(name="PHIterations")
        self._iteration_index_set.construct()
        for i in range(0,self._max_iterations + 1):
            self._iteration_index_set.add(i)

        # spit out parameterization if verbosity is enabled
        if self._verbose:
            print("PH solver configuration: ")
            print("   Max iterations="+str(self._max_iterations))
            print("   Async mode=" + str(self._async))
            print("   Async buffer length=" + str(self._async_buffer_length))
            print("   Default global rho=" + str(self._rho))
            print("   Over-relaxation enabled="+str(self._overrelax))
            if self._overrelax:
                print("   Nu=" + self._nu)
            if self._aggregate_getter_file is not None:
                print("   Aggregate getter callback file="
                      + self._aggregate_getter_file)
            if self._rho_setter_file is not None:
                print("   Rho setter callback file="
                      + self._rho_setter_file)
            if self._bound_setter_file is not None:
                print("   Bound setter callback file="
                      + self._bound_setter_file)
            print("   Sub-problem solver type='%s'" % str(self._solver_type))
            print("   Keep solver files? " + str(self._keep_solver_files))
            print("   Output solver results? " + str(self._output_solver_results))
            print("   Output solver log? " + str(self._output_solver_log))
            print("   Output times? " + str(self._output_times))

    """ Initialize PH with model and scenario data, in preparation for solve().
        Constructs and reads instances.
    """
    def initialize(self,
                   scenario_tree=None,
                   solver_manager=None,
                   ph_plugins=None,
                   solution_plugins=None):

        import pyomo.environ
        import pyomo.solvers.plugins.smanager.phpyro
        # TODO: Does this import need to be delayed because
        #       it is in a plugins subdirectory
        from pyomo.solvers.plugins.solvers.persistent_solver import \
            PersistentSolver

        self._init_start_time = time.time()

        print("Initializing PH")
        print("")

        if ph_plugins is not None:
            self._ph_plugins = ph_plugins

        if solution_plugins is not None:
            self._solution_plugins = solution_plugins

        #
        # Try to prevent unnecessarily re-importing the model module
        # if other callbacks are in the same location. Doing so might
        # have serious consequences.
        #
        self._scenario_instance_factory = scenario_instance_factory = scenario_tree._scenario_instance_factory
        if scenario_instance_factory._model_module is not None:
            self._modules_imported[scenario_instance_factory.\
                                   _model_filename] = \
                scenario_instance_factory._model_module
        if scenario_instance_factory._scenario_tree_module is not None:
            self._modules_imported[scenario_instance_factory.\
                                   _scenario_tree_filename] = \
                scenario_instance_factory._scenario_tree_module

        # The first step in PH initialization is to impose an order on
        # the user-defined plugins. Invoking wwextensions and
        # phhistoryextensions last ensures that any any changes the
        # former makes in order to affect algorithm convergence will
        # not be seen by any other plugins until the next iteration
        # and so that the latter can properly snapshot any changes
        # made by other plugins. All remaining extensions are invoked
        # prior to these in random order. The reason is that we're
        # being lazy - ideally, this would be the user defined order
        # on the command-line.
        phboundextensions = \
            [plugin for plugin in self._ph_plugins \
             if isinstance(plugin,
                           pyomo.pysp.plugins.phboundextension.\
                           phboundextension)]

        convexhullboundextensions = \
            [plugin for plugin in self._ph_plugins \
             if isinstance(plugin,
                           pyomo.pysp.plugins.convexhullboundextension.\
                           convexhullboundextension)]

        wwextensions = \
            [plugin for plugin in self._ph_plugins \
             if isinstance(plugin,
                           pyomo.pysp.plugins.wwphextension.wwphextension)]

        phhistoryextensions = \
            [plugin for plugin in self._ph_plugins \
             if isinstance(plugin,
                           pyomo.pysp.plugins.phhistoryextension.\
                           phhistoryextension)]

        userdefinedextensions = []
        for plugin in self._ph_plugins:
            if not (isinstance(plugin,
                               pyomo.pysp.plugins.wwphextension.wwphextension) or \
                    isinstance(plugin,
                               pyomo.pysp.plugins.phhistoryextension.\
                               phhistoryextension) or \
                    isinstance(plugin,
                               pyomo.pysp.plugins.phboundextension.\
                               phboundextension) or \
                    isinstance(plugin,
                               pyomo.pysp.plugins.convexhullboundextension.\
                               convexhullboundextension)):
                userdefinedextensions.append(plugin)

        # note that the order of plugin invocation is important. the history
        # extension goes last, to capture all modifications made by all plugins.
        # user-defined extensions should otherwise go after the built-in plugins.
        ph_plugins = []
        ph_plugins.extend(convexhullboundextensions)
        ph_plugins.extend(phboundextensions)
        ph_plugins.extend(wwextensions)
        ph_plugins.extend(userdefinedextensions)
        ph_plugins.extend(phhistoryextensions)
        self._ph_plugins = ph_plugins

        # let plugins know if they care.
        if self._verbose:
            print("Invoking pre-initialization PH plugins")
        for plugin in self._ph_plugins:
            plugin.pre_ph_initialization(self)

        if scenario_tree is None:
            raise ValueError("A scenario tree must be supplied to the "
                             "PH initialize() method")

        if solver_manager is None:
            raise ValueError("A solver manager must be supplied to "
                             "the PH initialize() method")

        # Eventually some of these might really become optional
        self._scenario_tree = scenario_tree
        self._solver_manager = solver_manager

        isPHPyro =  isinstance(self._solver_manager,
                               pyomo.solvers.plugins.\
                               smanager.phpyro.SolverManager_PHPyro)

        initialization_action_handles = []

        if isPHPyro:

            if self._verbose:
                print("Broadcasting requests to initialize PH solver servers")

            initialization_action_handles.extend(
                phsolverserverutils.initialize_ph_solver_servers(self))

            if self._verbose:
                print("PH solver server initialization requests successfully transmitted")

        else:

            if self._verbose:
                print("Constructing solvers of type="+self._solver_type)

            # populate the solver map in the case of serial PH.
            for subproblem in self._scenario_tree.subproblems:
                object_solver = self._solver_map[subproblem.name] = SolverFactory(self._solver_type, solver_io=self._solver_io)
                if object_solver == None:
                    raise ValueError("Unknown solver type=" + self._solver_type + " specified in call to PH constructor")
                if len(self._scenario_solver_options) > 0:
                    if self._verbose:
                        print("Initializing sub-problem solver with options="+str(self._scenario_solver_options))
                    for option_key,option_value in iteritems(self._scenario_solver_options):
                        self._solver_map[subproblem.name].options[option_key] = option_value
                if self._output_times:
                    object_solver._report_timing = True

            # gather the scenario tree instances into
            # the self._instances dictionary and
            # tag appropriate preprocessing flags
            self._setup_scenario_instances()

        # let plugins know if they care - this callback point allows
        # users to create/modify the original scenario instances
        # and/or the scenario tree prior to creating PH-related
        # parameters, variables, and the like.
        post_instance_plugin_callback_start_time = time.time()
        for plugin in self._ph_plugins:
            plugin.post_instance_creation(self)
        post_instance_plugin_callback_end_time = time.time()
        if self._output_times:
            print("PH post-instance plugin callback time=%.2f seconds"
                  % (post_instance_plugin_callback_end_time - \
                     post_instance_plugin_callback_start_time))

        if not isPHPyro:

            # create ph-specific parameters (weights, xbar, etc.) for
            # each instance.
            if self._verbose:
                print("Creating weight, average, and rho parameter "
                      "vectors for scenario instances")
            scenario_ph_parameters_start_time = time.time()
            self._create_scenario_ph_parameters()
            scenario_ph_parameters_end_time = time.time()
            if self._output_times:
                print("PH parameter vector construction time=%.2f seconds"
                      % (scenario_ph_parameters_end_time - \
                         scenario_ph_parameters_start_time))

            # create symbol maps for easy storage/transmission of
            # variable values
            # NOTE: Not sure of the timing overhead that comes with
            #       this, but it's likely we can make this optional
            #       when we are not running parallel PH.
            if self._verbose:
                print("Creating deterministic SymbolMaps for scenario instances")
            scenario_ph_symbol_maps_start_time = time.time()
            # Define for what components we generate symbols
            symbol_ctypes = (Var, Suffix)
            self._create_instance_symbol_maps(symbol_ctypes)
            scenario_ph_symbol_maps_end_time = time.time()
            if self._output_times:
                print("PH SymbolMap creation time=%.2f seconds"
                      % (scenario_ph_symbol_maps_end_time - \
                         scenario_ph_symbol_maps_start_time))

            # form the ph objective weight and proximal expressions
            # Note: The Expression objects for the weight and proximal
            #       terms will be added to the instances objectives
            #       but will be assigned values of 0.0, so that the
            #       original objective function form is maintained.
            #       The purpose is so that we can use this shared
            #       Expression object in the bundle binding instance
            #       objectives as well when we call
            #       _form_bundle_binding_instances a few lines down
            #       (so regeneration of bundle objective expressions
            #       is no longer required before each iteration k
            #       solve).
            self.add_ph_objective_weight_terms()
            self.deactivate_ph_objective_weight_terms()
            self.add_ph_objective_proximal_terms()
            self.deactivate_ph_objective_proximal_terms()

            # if we have bundles and are not running with PH Pyro, we
            # need to create the binding instances - because we are
            # responsible for farming the instances out for solution.
            if self._scenario_tree.contains_bundles():
                self._form_bundle_binding_instances()

<<<<<<< HEAD
            # if we are dealing with persistent solver interfaces, 
=======
            # if we are dealing with persistent solver interfaces,
>>>>>>> abc47be1
            # we need to initialize the instances.
            if isinstance(self._solver_map[next(iterkeys(self._solver_map))], PersistentSolver):
                if self._scenario_tree.contains_bundles():
                    for scenario_bundle in self._scenario_tree.bundles:
                        self._solver_map[scenario_bundle.name].set_instance(
                            self._bundle_binding_instance_map[scenario_bundle.name],
                            symbolic_solver_labels=self._symbolic_solver_labels,
                            output_fixed_variable_bounds=self._write_fixed_variables)
                else:
                    for scenario in self._scenario_tree.scenarios:
                        if self._verbose:
                            print("Setting instance for scenario=%s in persistent solver interface" % scenario.name)
                        self._solver_map[scenario.name].set_instance(
                            scenario._instance,
                            symbolic_solver_labels=self._symbolic_solver_labels,
                            output_fixed_variable_bounds=self._write_fixed_variables)



        # If specified, run the user script to collect aggregate
        # scenario data. This can slow down PH initialization as
        # syncronization across all phsolverservers is required
        if self._aggregate_getter is not None:

            if isPHPyro:

                # Transmit invocation to phsolverservers
                print("Transmitting user aggregate callback invocations "
                      "to phsolverservers")
                if self._scenario_tree.contains_bundles():
                    for scenario_bundle in self._scenario_tree._scenario_bundles:
                        ah = phsolverserverutils.transmit_external_function_invocation_to_worker(
                            self,
                            scenario_bundle._name,
                            self._mapped_module_name[self._aggregate_getter],
                            "ph_aggregategetter_callback",
                            invocation_type=(phsolverserverutils.InvocationType.\
                                             PerScenarioChainedInvocation),
                            return_action_handle=True,
                            function_args=(self._aggregate_user_data,))
                        while(1):
                            action_handle = self._solver_manager.wait_any()
                            if action_handle in initialization_action_handles:
                                initialization_action_handles.remove(action_handle)
                                self._solver_manager.get_results(action_handle)
                            elif action_handle == ah:
                                result = self._solver_manager.get_results(action_handle)
                                break
                        assert len(result) == 1
                        self._aggregate_user_data = result[0]

                else:
                    for scenario in self._scenario_tree._scenarios:
                        ah = phsolverserverutils.transmit_external_function_invocation_to_worker(
                            self,
                            scenario._name,
                            self._mapped_module_name[self._aggregate_getter],
                            "ph_aggregategetter_callback",
                            invocation_type=(phsolverserverutils.InvocationType.\
                                             SingleInvocation),
                            return_action_handle=True,
                            function_args=(self._aggregate_user_data,))
                        while(1):
                            action_handle = self._solver_manager.wait_any()
                            if action_handle in initialization_action_handles:
                                initialization_action_handles.remove(action_handle)
                                self._solver_manager.get_results(action_handle)
                            elif action_handle == ah:
                                result = self._solver_manager.get_results(action_handle)
                                break
                        assert len(result) == 1
                        self._aggregate_user_data = result[0]

                # Transmit final aggregate state to phsolverservers
                print("Broadcasting final aggregate data to phsolverservers")
                initialization_action_handles.extend(
                    phsolverserverutils.transmit_external_function_invocation(
                        self,
                        "pyomo.pysp.ph",
                        "assign_aggregate_data",
                        invocation_type=(phsolverserverutils.InvocationType.\
                                         SingleInvocation),
                        return_action_handles=True,
                        function_args=(self._aggregate_user_data,)))

            else:

                print("Executing user aggregate getter callback function")
                for scenario in self._scenario_tree._scenarios:
                    result = self._callback_function[self._aggregate_getter](
                        self,
                        self._scenario_tree,
                        scenario,
                        self._aggregate_user_data)
                    assert len(result) == 1
                    self._aggregate_user_data = result[0]

        # if specified, run the user script to initialize variable
        # rhos at their whim.
        if self._rho_setter is not None:

            if isPHPyro:

                # Transmit invocation to phsolverservers
                print("Transmitting user rho callback invocations "
                      "to phsolverservers")
                if self._scenario_tree.contains_bundles():
                    for scenario_bundle in self._scenario_tree._scenario_bundles:
                        initialization_action_handles.append(
                            phsolverserverutils.transmit_external_function_invocation_to_worker(
                                self,
                                scenario_bundle._name,
                                self._mapped_module_name[self._rho_setter],
                                "ph_rhosetter_callback",
                                invocation_type=(phsolverserverutils.InvocationType.\
                                                 PerScenarioInvocation),
                                return_action_handle=True))
                else:
                    for scenario in self._scenario_tree._scenarios:
                        initialization_action_handles.append(
                            phsolverserverutils.transmit_external_function_invocation_to_worker(
                                self,
                                scenario._name,
                                self._mapped_module_name[self._rho_setter],
                                "ph_rhosetter_callback",
                                invocation_type=(phsolverserverutils.InvocationType.\
                                                 SingleInvocation),
                                return_action_handle=True))

                # NOTE: For the time being we rely on the
                #       gather_scenario_tree_data call at the end this
                #       initialize method in order to collect the
                #       finalized rho values

            else:

                print("Executing user rho setter callback function")
                for scenario in self._scenario_tree._scenarios:
                    self._callback_function[self._rho_setter](
                        self,
                        self._scenario_tree,
                        scenario)

        # if specified, run the user script to initialize variable
        # bounds at their whim.
        if self._bound_setter is not None:

            if isPHPyro:

                # Transmit invocation to phsolverservers
                print("Transmitting user bound callback invocations to "
                      "phsolverservers")
                if self._scenario_tree.contains_bundles():
                    for scenario_bundle in self._scenario_tree._scenario_bundles:
                        initialization_action_handles.append(
                            phsolverserverutils.transmit_external_function_invocation_to_worker(
                                self,
                                scenario_bundle._name,
                                self._mapped_module_name[self._bound_setter],
                                "ph_boundsetter_callback",
                                invocation_type=(phsolverserverutils.InvocationType.\
                                                 PerScenarioInvocation),
                                return_action_handle=True))
                else:
                    for scenario in self._scenario_tree._scenarios:
                        initialization_action_handles.append(
                            phsolverserverutils.transmit_external_function_invocation_to_worker(
                                self,
                                scenario._name,
                                self._mapped_module_name[self._bound_setter],
                                "ph_boundsetter_callback",
                                invocation_type=(phsolverserverutils.InvocationType.\
                                                 SingleInvocation),
                                return_action_handle=True))

            else:

                print("Executing user bound setter callback function")
                for scenario in self._scenario_tree._scenarios:
                    self._callback_function[self._bound_setter](
                        self,
                        self._scenario_tree,
                        scenario)

        # at this point, the instances are complete - preprocess them!
        # BUT: only if the phpyro solver manager isn't in use.
        if isPHPyro:

            if self._verbose:
                print("Broadcasting requests to collect scenario tree "
                      "instance data from PH solver servers")

            phsolverserverutils.gather_scenario_tree_data(self, initialization_action_handles)
            assert len(initialization_action_handles) == 0

            if self._verbose:
                print("Scenario tree instance data successfully collected")

        self._objective_sense = \
            self._scenario_tree._scenarios[0]._objective_sense

        #
        # construct the convergence "computer" class.
        #

        # go with the non-defaults first, and then with the default
        # (normalized term-diff).
        if self._enable_free_discrete_count_convergence:
            if self._verbose:
                print("Enabling convergence based on a fixed number of discrete variables")
            converger = \
                (pyomo.pysp.convergence.\
                 NumFixedDiscreteVarConvergence(
                     convergence_threshold=self._free_discrete_count_threshold))
            self._convergers.append(converger)
        if self._enable_outer_bound_convergence:
            if self._verbose:
                print("Enabling convergence based on outer bound criterion")
            if self._outer_bound_convergence_threshold == None:
                raise RuntimeError("A convergence threshold must be specified when using the outer bound convergence criteron")
            converger = \
                (pyomo.pysp.convergence.OuterBoundConvergence(
                    convergence_threshold=self._outer_bound_convergence_threshold,
                    convergence_threshold_sense=(False if self._objective_sense == minimize else True)))
            self._convergers.append(converger)

        if self._enable_inner_outer_convergence:
            if self._verbose:
                print("Enabling convergence based on inner outer bound criterion")
            if self._inner_outer_convergence_threshold == None:
                raise RuntimeError("A convergence threshold must be specified when using the inner-outer bound convergence criteron")
            converger = \
                (pyomo.pysp.convergence.InnerOuterConvergence(
                    convergence_threshold=self._inner_outer_convergence_threshold))
            self._convergers.append(converger)

        # NOTE: convergers in general are independent, and we converge when any
        #       one of them converge. but it doesn't make sense in this case,
        #       as you don't really want both flavors of term-diff convergence enabled.
        if self._enable_termdiff_convergence:
            if self._verbose:
                print("Enabling convergence based on non-normalized "
                      "term diff criterion, as opposed to the normalized variant")
            converger = \
                (pyomo.pysp.convergence.TermDiffConvergence(
                    convergence_threshold=self._termdiff_threshold))
            self._convergers.append(converger)

        if self._enable_normalized_termdiff_convergence and not self._enable_termdiff_convergence:
            converger = \
                (pyomo.pysp.convergence.NormalizedTermDiffConvergence(
                    convergence_threshold=self._termdiff_threshold))
            self._convergers.append(converger)

        if self._enable_primal_dual_residual_convergence:
            if self._verbose:
                print("Enabling convergence based on primal-dual residual criterion")
            self._convergers.append(
                pyomo.pysp.convergence.PrimalDualResidualConvergence(
                    convergence_threshold=self._primal_dual_residual_convergence_threshold))

        # indicate that we're ready to run.
        self._initialized = True

        if self._verbose:
            print("PH successfully created model instances for all scenarios")

        if self._verbose:
            print("PH is successfully initialized")

        if self._output_times:
            print("Cumulative initialization time=%.2f seconds"
                  % (time.time() - self._init_start_time))

        # let plugins know if they care.
        if self._verbose:
            print("Invoking post-initialization PH plugins")
        post_ph_initialization_plugin_callback_start_time = time.time()
        for plugin in self._ph_plugins:
            plugin.post_ph_initialization(self)
        post_ph_initialization_plugin_callback_end_time = time.time()
        if self._output_times:
            print("PH post-initialization plugin callback time=%.2f seconds"
                  % (post_ph_initialization_plugin_callback_end_time - \
                     post_ph_initialization_plugin_callback_start_time))

        if self._output_times:
            print("Cumulative PH initialization time=%.2f seconds"
                  % (time.time() - self._init_start_time))

        self._init_end_time = time.time()
        if self._output_times:
            print("Overall initialization time=%.2f seconds"
                  % (self._init_end_time - self._init_start_time))
            print("")

    #
    #
    #

    def queue_subproblems(self,
                          subproblems=None,
                          warmstart=False,
                          exception_on_failure=False):

        # TODO: Does this import need to be delayed because
        #       it is in a plugins subdirectory
        from pyomo.solvers.plugins.solvers.persistent_solver import \
            PersistentSolver

        # TODO: Does this import need to be delayed because
        #       it is in a plugins subdirectory
        from pyomo.solvers.plugins.solvers.persistent_solver import \
            PersistentSolver

        def bundle_in_subproblems(bundle_name, subproblems):
            if subproblems == None:
                return True
            else:
                return bundle_name in subproblems

        def scenario_in_subproblems(scenario_name, subproblems):
            if subproblems == None:
                return True
            else:
                return scenario_name in subproblems

        if subproblems == None:
            subproblems = []
            if self._scenario_tree.contains_bundles():
                for scenario_bundle in self._scenario_tree._scenario_bundles:
                    subproblems.append(scenario_bundle._name)
            else:
                for scenario in self._scenario_tree._scenarios:
                    subproblems.append(scenario._name)

<<<<<<< HEAD
        # Preprocess the scenario instances before solving if 
=======
        # Preprocess the scenario instances before solving if
>>>>>>> abc47be1
        # we are not using phpyro
        if not isinstance(self._solver_manager,
                          pyomo.solvers.plugins.smanager.\
                          phpyro.SolverManager_PHPyro):
            self._preprocess_scenario_instances(subproblems=subproblems)

        # STEP -1: clear the auxilliary dictionaries (gaps, solve_times,
        #          pyomo_solve_times, solution_status)
        #          don't have any results yet.
        if self._scenario_tree.contains_bundles():
            for scenario_bundle in self._scenario_tree._scenario_bundles:
                if not bundle_in_subproblems(scenario_bundle._name, subproblems):
                    continue
                self._gaps[scenario_bundle._name] = undefined
                self._solution_status[scenario_bundle._name] = undefined
                self._solve_times[scenario_bundle._name] = undefined
                self._pyomo_solve_times[scenario_bundle._name] = undefined
        else:
            for scenario in self._scenario_tree._scenarios:
                if not scenario_in_subproblems(scenario._name, subproblems):
                    continue
                self._gaps[scenario._name] = undefined
                self._solution_status[scenario._name] = undefined
                self._solve_times[scenario._name] = undefined
                self._pyomo_solve_times[scenario._name] = undefined

        # STEP 0: set up the mipgap option if running with serial/local solves.
        if isinstance(self._solver_manager, SolverManager_Serial):
            if self._mipgap is not None:
                for object_solver in itervalues(self._solver_map):
                    object_solver.options.mipgap = float(self._mipgap)

        # STEP 1: queue up the solves for all scenario sub-problems
        # we could use the same names for scenarios and bundles, but
        # we are easily confused.
        scenario_action_handle_map = {} # maps scenario names to action handles
        action_handle_scenario_map = {} # maps action handles to scenario names

        bundle_action_handle_map = {} # maps bundle names to action handles
        action_handle_bundle_map = {} # maps action handles to bundle names

        common_solve_kwds = {
            'tee':self._output_solver_log,
            'keepfiles':self._keep_solver_files,
            'symbolic_solver_labels':self._symbolic_solver_labels,
            'output_fixed_variable_bounds':self._write_fixed_variables}

        # if we are solving locally and not using a persistent solver plugin,
        # then add the following two options to the standard set of common
        # solve keywords
        if isinstance(self._solver_manager, SolverManager_Serial):
            # grab an arbitrary solver plugin - we are implicitly assuming
            # homogeneous solver plugin types across subproblems.
            some_solver = self._solver_map[next(iterkeys(self._solver_map))]
            if isinstance(some_solver, PersistentSolver):
                del common_solve_kwds['symbolic_solver_labels']
                del common_solve_kwds['output_fixed_variable_bounds']

        # TODO: suffixes are not handled equally for
        # scenario/bundles/serial/phpyro
        if isinstance(self._solver_manager,
                      pyomo.solvers.plugins.smanager.phpyro.SolverManager_PHPyro):
<<<<<<< HEAD
            solver_options = self._scenario_solver_options            
=======
            solver_options = self._scenario_solver_options
>>>>>>> abc47be1
            if self._mipgap is not None:
                solver_options["mipgap"] = float(self._mipgap)
            common_solve_kwds['solver_options'] = solver_options
            common_solve_kwds['solver_suffixes'] = []
            common_solve_kwds['warmstart'] = warmstart
            common_solve_kwds['variable_transmission'] = \
                self._phpyro_variable_transmission_flags

        # we always rely on ourselves to load solutions - we control
        # the error checking and such.
        common_solve_kwds['load_solutions'] = False

        if isinstance(self._solver_manager,
                      pyomo.solvers.plugins.smanager.\
                      phpyro.SolverManager_PHPyro):
            self._solver_manager.begin_bulk()

        if self._scenario_tree.contains_bundles():

            for scenario_bundle in self._scenario_tree._scenario_bundles:
                if not bundle_in_subproblems(scenario_bundle._name, subproblems):
                    continue

                if self._verbose:
                    print("Queuing solve for scenario bundle=%s"
                          % (scenario_bundle._name))

                # and queue it up for solution - have to worry about
                # warm-starting here.
                new_action_handle = None
                if isinstance(self._solver_manager,
                              pyomo.solvers.plugins.smanager.\
                              phpyro.SolverManager_PHPyro):
                    new_action_handle = \
                        self._solver_manager.queue(
                            action="solve",
                            queue_name=self._phpyro_job_worker_map[scenario_bundle._name],
                            name=scenario_bundle._name,
                            **common_solve_kwds)
                else:

                    bundle_solver = self._solver_map[scenario_bundle.name]

                    if (self._output_times is True) and (self._verbose is False):
                        print("Solver manager queuing instance=%s"
                              % (scenario_bundle._name))

<<<<<<< HEAD
                    warmstart_bundle_solve = warmstart and bundle_solver.warm_start_capable()

                    new_action_handle = \
                        self._solver_manager.queue(    
                                self._bundle_binding_instance_map[scenario_bundle._name],
                                opt=bundle_solver,
                                warmstart=warmstart_bundle_solve,
=======
                    if bundle_solver.warm_start_capable():
                        common_solve_kwds['warmstart'] = warmstart

                    new_action_handle = \
                        self._solver_manager.queue(
                                self._bundle_binding_instance_map[scenario_bundle._name],
                                opt=bundle_solver,
>>>>>>> abc47be1
                                **common_solve_kwds)

                bundle_action_handle_map[scenario_bundle._name] = new_action_handle
                action_handle_bundle_map[new_action_handle] = scenario_bundle._name
                self._queued_solve_action_handles.add(new_action_handle)

        else:

            for scenario in self._scenario_tree._scenarios:
                if not scenario_in_subproblems(scenario._name, subproblems):
                    continue

                if self._verbose:
                    print("Queuing solve for scenario=%s" % (scenario._name))

                # once past iteration 0, there is always a feasible
                # solution from which to warm-start.  however, you
                # might want to disable warm-start when the solver is
                # behaving badly (which does happen).
                new_action_handle = None
                if isinstance(self._solver_manager,
                              pyomo.solvers.plugins.smanager.\
                              phpyro.SolverManager_PHPyro):

                    new_action_handle = \
                        self._solver_manager.queue(
                            action="solve",
                            queue_name=self._phpyro_job_worker_map[scenario._name],
                            name=scenario._name,
                            **common_solve_kwds)

                else:

                    instance = scenario._instance

                    scenario_solver = self._solver_map[scenario.name]

                    if (self._output_times is True) and (self._verbose is False):
                        print("Solver manager queuing instance=%s"
                              % (scenario._name))

<<<<<<< HEAD
                    warmstart_scenario_solve = warmstart and scenario_solver.warm_start_capable()
=======
                    if scenario_solver.warm_start_capable():
                        common_solve_kwds['warmstart'] = warmstart
>>>>>>> abc47be1

                    if self._extensions_suffix_list is not None:
                        new_action_handle = \
                            self._solver_manager.queue(
                                instance,
                                opt=scenario_solver,
<<<<<<< HEAD
                                warmstart=warmstart_scenario_solve,
=======
>>>>>>> abc47be1
                                suffixes=self._extensions_suffix_list,
                                **common_solve_kwds)
                    else:
                        new_action_handle = \
                            self._solver_manager.queue(instance,
                                                       opt=scenario_solver,
<<<<<<< HEAD
                                                       warmstart=warmstart_scenario_solve,
=======
>>>>>>> abc47be1
                                                       **common_solve_kwds)

                scenario_action_handle_map[scenario._name] = new_action_handle
                action_handle_scenario_map[new_action_handle] = scenario._name
                self._queued_solve_action_handles.add(new_action_handle)

        if isinstance(self._solver_manager,
                      pyomo.solvers.plugins.smanager.\
                      phpyro.SolverManager_PHPyro):
            self._solver_manager.end_bulk()

        return action_handle_scenario_map, \
               scenario_action_handle_map, \
               action_handle_bundle_map, \
               bundle_action_handle_map

    #
    #
    #

    def wait_for_and_process_subproblems(self,
                                         subproblem_count,
                                         action_handle_scenario_map,
                                         scenario_action_handle_map,
                                         action_handle_bundle_map,
                                         bundle_action_handle_map):

        failures = []
        subproblems = []

        result_load_times = []

        # loop for the solver results, reading them and
        # loading them into instances as they are available.
        if self._scenario_tree.contains_bundles():

            if self._verbose:
                print("Waiting for bundle sub-problem solves")

            num_results_so_far = 0

            while (num_results_so_far < subproblem_count):

                action_handle = self._solver_manager.wait_any()
                bundle_results = \
                    self._solver_manager.get_results(action_handle)

                # there are cases, if the dispatchers and name servers are not
                # correctly configured, in which you may get an action handle
                # that you didn't expect. in this case, punt with a sane
                # message, as there isn't much else you can do.
                try:
                    bundle_name = action_handle_bundle_map[action_handle]
                except KeyError:
                    if action_handle in self._queued_solve_action_handles:
                        self._queued_solve_action_handles.discard(action_handle)
                        print("WARNING: Discarding uncollected solve action handle "
                              "with id=%d encountered during bundle solves"
                              % (action_handle.id))
                        continue
                    else:
                        known_action_handles = \
                            sorted((ah.id for ah in action_handle_scenario_map))
                        raise RuntimeError("PH client received an unknown action "
                                           "handle=%d from the dispatcher; known "
                                           "action handles are: %s"
                                           % (action_handle.id,
                                              str(known_action_handles)))

                subproblems.append(bundle_name)

                num_results_so_far += 1

                if isinstance(self._solver_manager,
                              pyomo.solvers.plugins.smanager.phpyro.\
                              SolverManager_PHPyro):

                    if len(bundle_results) == 0:
                        failures.append(bundle_name)
                        continue

                    start_time = time.time()

                    for scenario_name, scenario_solution in \
                                      iteritems(bundle_results[0]):
                        scenario = self._scenario_tree._scenario_map[scenario_name]
                        scenario.set_solution(scenario_solution)

                    auxilliary_values = bundle_results[2]
                    if "gap" in auxilliary_values:
                        self._gaps[bundle_name] = auxilliary_values["gap"]

                    self._solution_status[bundle_name] = \
                        getattr(SolutionStatus, auxilliary_values["solution_status"])

<<<<<<< HEAD
                    if "wallclock_time" in auxilliary_values:
                        self._solve_times[bundle_name] = \
                            auxilliary_values["wallclock_time"]
=======
                    if auxilliary_values["solve_time"] is not None:
                        self._solve_times[bundle_name] = \
                            auxilliary_values["solve_time"]
>>>>>>> abc47be1

                    if auxilliary_values["pyomo_solve_time"] is not None:
                        self._pyomo_solve_times[bundle_name] = \
                            auxilliary_values["pyomo_solve_time"]

                    end_time = time.time()
                    if self._output_times:
                        result_load_times.append(end_time-start_time)

                else:

                    bundle_instance = self._bundle_binding_instance_map[bundle_name]

                    if self._verbose:
                        print("Results obtained for bundle=%s" % (bundle_name))

                    if (len(bundle_results.solution) == 0) or \
                       (bundle_results.solution(0).status ==
                        SolutionStatus.infeasible) or \
                       (bundle_results.solution(0).status == \
                        SolutionStatus.error) or \
                       (bundle_results.solution(0).status == \
                        SolutionStatus.unbounded) or \
                       (bundle_results.solver.status != \
                        SolverStatus.ok) or \
                       (bundle_results.solver.termination_condition == \
                        TerminationCondition.infeasible):

                        if self._verbose:
                            bundle_results.write()
                            print("Solve failed for scenario bundle=%s; no "
                                  "solutions generated\n%s"
                                  % (bundle_name, bundle_results))
                        failures.append(bundle_name)
                        continue

                    if self._output_solver_results:
                        print("Results for bundle=%s" % (bundle_name))
                        bundle_results.write(num=1)

                    start_time = time.time()
                    bundle_results_sm = bundle_results._smap
                    bundle_instance.solutions.load_from(
                        bundle_results,
                        allow_consistent_values_for_fixed_vars=\
                        self._write_fixed_variables,
                        comparison_tolerance_for_fixed_vars=\
                        self._comparison_tolerance_for_fixed_vars,
                        ignore_fixed_vars=not self._write_fixed_variables)
                    self._solver_results[bundle_name] = \
                        (bundle_results, bundle_results_sm)

                    solution0 = bundle_results.solution(0)
                    if hasattr(solution0, "gap") and \
                       (solution0.gap is not None):
                        self._gaps[bundle_name] = solution0.gap

                    self._solution_status[bundle_name] = solution0.status

<<<<<<< HEAD
                    if hasattr(bundle_results.solver,"wallclock_time"):
                        solve_time = bundle_results.solver.wallclock_time
                        self._solve_times[bundle_name] = \
                            float(bundle_results.solver.wallclock_time)

                    if hasattr(bundle_results,"pyomo_solve_time"):
                        self._pyomo_solve_times[bundle_name] = \
                            bundle_results.pyomo_solve_time
=======
                    self._solve_times[bundle_name], self._pyomo_solve_times[bundle_name] = \
                        extract_solve_times(bundle_results)
>>>>>>> abc47be1

                    scenario_bundle = \
                        self._scenario_tree._scenario_bundle_map[bundle_name]
                    for scenario_name in scenario_bundle._scenario_names:
                        scenario = self._scenario_tree._scenario_map[scenario_name]
                        scenario.update_solution_from_instance()

                    end_time = time.time()
                    if self._output_times:
                        result_load_times.append(end_time-start_time)

                if self._verbose:
                    print("Successfully loaded solution for bundle=%s"
                          % (bundle_name))

        else:

            if self._verbose:
                print("Waiting for scenario sub-problem solves")

            num_results_so_far = 0

            while (num_results_so_far < subproblem_count):

                action_handle = self._solver_manager.wait_any()
                results = self._solver_manager.get_results(action_handle)
                # there are cases, if the dispatchers and name servers are not
                # correctly configured, in which you may get an action handle
                # that you didn't expect. in this case, punt with a sane
                # message, as there isn't much else you can do.
                try:
                    scenario_name = action_handle_scenario_map[action_handle]
                except KeyError:
                    if action_handle in self._queued_solve_action_handles:
                        self._queued_solve_action_handles.discard(action_handle)
                        print("WARNING: Discarding uncollected solve action handle "
                              "with id=%d encountered during scenario solves"
                              % (action_handle.id))
                        continue
                    else:
                        known_action_handles = \
                            sorted((ah.id for ah in action_handle_scenario_map))
                        raise RuntimeError("PH client received an unknown action "
                                           "handle=%d from the dispatcher; known "
                                           "action handles are: %s"
                                           % (action_handle.id,
                                              str(known_action_handles)))

                scenario = self._scenario_tree._scenario_map[scenario_name]

                subproblems.append(scenario_name)

                num_results_so_far += 1

                if isinstance(self._solver_manager,
                              pyomo.solvers.plugins.smanager.\
                              phpyro.SolverManager_PHPyro):

                    if len(results) == 0:
                        failures.append(scenario_name)
                        continue

                    start_time = time.time()

                    # TODO: Use these keywords to perform some
                    #       validation of fixed variable values in the
                    #       results returned
                    #allow_consistent_values_for_fixed_vars =\
                    #    self._write_fixed_variables,
                    #comparison_tolerance_for_fixed_vars =\
                    #    self._comparison_tolerance_for_fixed_vars
                    # results[0] are variable values
                    # results[1] are suffix values
                    # results[2] are auxilliary values
                    scenario.set_solution(results[0])

                    auxilliary_values = results[2]
                    if "gap" in auxilliary_values:
                        self._gaps[scenario_name] = auxilliary_values["gap"]

                    self._solution_status[scenario_name] = \
                        getattr(SolutionStatus, auxilliary_values["solution_status"])

<<<<<<< HEAD
                    if "wallclock_time" in auxilliary_values:
                        self._solve_times[scenario_name] = \
                            auxilliary_values["wallclock_time"]
=======
                    if auxilliary_values["solve_time"] is not None:
                        self._solve_times[scenario_name] = \
                            auxilliary_values["solve_time"]
>>>>>>> abc47be1

                    if auxilliary_values["pyomo_solve_time"] is not None:
                        self._pyomo_solve_times[scenario_name] = \
                            auxilliary_values["pyomo_solve_time"]

                    end_time = time.time()

                    if self._output_times:
                        result_load_times.append(end_time-start_time)

                else:

                    instance = scenario._instance

                    if self._verbose:
                        print("Results obtained for scenario=%s" % (scenario_name))

                    if (len(results.solution) == 0) or \
                       (results.solution(0).status == \
                        SolutionStatus.infeasible) or \
                       (results.solution(0).status == \
                        SolutionStatus.error) or \
                       (results.solution(0).status == \
                        SolutionStatus.unbounded) or \
                       (results.solver.status != \
                        SolverStatus.ok) or \
                       (results.solver.termination_condition == \
                        TerminationCondition.infeasible):

                        if self._verbose:
                            results.write()
                            print("Solve failed for scenario=%s; no "
                                  "solutions generated\n%s"
                                  % (scenario_name, results))
                        failures.append(scenario_name)
                        continue

                    if self._output_solver_results:
                        print("Results for scenario="+scenario_name)
                        results.write(num=1)

                    start_time = time.time()

                    # TBD: Technically, we should validate that there
                    #      is only a single solution. Or at least warn
                    #      if there are multiple.
                    results_sm = results._smap
                    instance.solutions.load_from(
                        results,
                        allow_consistent_values_for_fixed_vars=\
                            self._write_fixed_variables,
                        comparison_tolerance_for_fixed_vars=\
                            self._comparison_tolerance_for_fixed_vars,
                        ignore_fixed_vars=not self._write_fixed_variables)
                    self._solver_results[scenario._name] = (results, results_sm)

                    scenario.update_solution_from_instance()

                    solution0 = results.solution(0)
                    if hasattr(solution0, "gap") and \
                       (solution0.gap is not None):
                        self._gaps[scenario_name] = solution0.gap

                    self._solution_status[scenario_name] = solution0.status

<<<<<<< HEAD
                    if hasattr(results.solver,"wallclock_time") and \
                       (not isinstance(results.solver.wallclock_time, UndefinedData)) and \
                       (results.solver.wallclock_time is not None):
                        self._solve_times[scenario_name] = \
                            float(results.solver.wallclock_time)

                    if hasattr(results,"pyomo_solve_time"):
                        self._pyomo_solve_times[scenario_name] = \
                            results.pyomo_solve_time
=======
                    self._solve_times[scenario_name], self._pyomo_solve_times[scenario_name] = \
                        extract_solve_times(results)
>>>>>>> abc47be1

                    end_time = time.time()

                    if self._output_times:
                        result_load_times.append(end_time-start_time)

                if self._verbose:
                    print("Successfully loaded solution for scenario=%s "
                          "- waiting on %d more"
                          % (scenario_name,
                             len(self._scenario_tree._scenarios) - num_results_so_far))

        if self._output_times:
            mean = sum(result_load_times) / float(len(result_load_times))
            std_dev = sqrt(sum(pow(x-mean,2.0) for x in result_load_times)) / float(len(result_load_times))
            print("Result load time statistics - Min: "
                  "%0.2f Avg: %0.2f Max: %0.2f StdDev: %0.2f (seconds)"
                  % (min(result_load_times),
                     mean,
                     max(result_load_times),
                     std_dev))

        return subproblems, failures

    #
    # Transmits Solver Options, Queues Solves, and Collects/Loads
    # Results... nothing more. All subproblems are expected to be
    # fully preprocessed.
    #
    def solve_subproblems(self,
                          subproblems=None,
                          warmstart=False,
                          exception_on_failure=False):

        iteration_start_time = time.time()

        # queue the subproblems
        queue_subproblems_start_time = time.time()
        action_handle_scenario_map, \
        scenario_action_handle_map, \
        action_handle_bundle_map, \
        bundle_action_handle_map = self.queue_subproblems(
            subproblems=subproblems,
            warmstart=warmstart,
            exception_on_failure=exception_on_failure)
        queue_subproblems_end_time = time.time()

        if self._output_times:
            print("Time queueing subproblems=%0.2f seconds"
                  % (queue_subproblems_end_time-queue_subproblems_start_time))

        if subproblems is None:
            if self._scenario_tree.contains_bundles():
                subproblem_count = len(self._scenario_tree._scenario_bundles)
            else:
                subproblem_count = len(self._scenario_tree._scenarios)
        else:
            subproblem_count = len(subproblems)

        wait_subproblems_start_time = time.time()
        subproblems, failures = self.wait_for_and_process_subproblems(subproblem_count,
                                                                      action_handle_scenario_map,
                                                                      scenario_action_handle_map,
                                                                      action_handle_bundle_map,
                                                                      bundle_action_handle_map)
        wait_subproblems_end_time = time.time()
        if self._output_times:
            print("Time waiting for subproblems=%0.2f seconds"
                  % (wait_subproblems_end_time-wait_subproblems_start_time))

        # do some error checking and reporting
        if len(self._solve_times) > 0:
            # if any of the solve times are of type
            # pyomo.opt.results.container.UndefinedData, then don't
            # output timing statistics.
            undefined_detected = False
            for this_time in itervalues(self._solve_times):
                if isinstance(this_time, UndefinedData):
                    undefined_detected=True
            if undefined_detected:
                print("At least one sub-problem solve time was "
                      "undefined - skipping timing statistics")
            else:
                mean = sum(self._solve_times.values()) / \
                        float(len(self._solve_times.values()))
                std_dev = sqrt(
                    sum(pow(x-mean,2.0) for x in self._solve_times.values()) /
                    float(len(self._solve_times.values())))
                if self._output_times:
                    print("Sub-problem solve time statistics - Min: "
                          "%0.2f Avg: %0.2f Max: %0.2f StdDev: %0.2f (seconds)"
                          % (min(self._solve_times.values()),
                             mean,
                             max(self._solve_times.values()),
                             std_dev))

        # do some error checking and reporting
        if len(self._pyomo_solve_times) > 0:
            # if any of the solve times are of type
            # pyomo.opt.results.container.UndefinedData, then don't
            # output timing statistics.
            undefined_detected = False
            for this_time in itervalues(self._pyomo_solve_times):
                if isinstance(this_time, UndefinedData):
                    undefined_detected=True
            if undefined_detected:
                print("At least one sub-problem solve time was "
                      "undefined - skipping timing statistics")
            else:
                mean = sum(self._pyomo_solve_times.values()) / \
                        float(len(self._pyomo_solve_times.values()))
                std_dev = sqrt(
                    sum(pow(x-mean,2.0) for x in self._pyomo_solve_times.values()) /
                    float(len(self._pyomo_solve_times.values())))
                if self._output_times:
                    print("Sub-problem pyomo solve time statistics - Min: "
                          "%0.2f Avg: %0.2f Max: %0.2f StdDev: %0.2f (seconds)"
                          % (min(self._pyomo_solve_times.values()),
                             mean,
                             max(self._pyomo_solve_times.values()),
                             std_dev))

#                print "**** SOLVE TIMES:",self._solve_times.values()
#                print "*** GAPS:",sorted(self._gaps.values())

        iteration_end_time = time.time()
        self._cumulative_solve_time += (iteration_end_time - iteration_start_time)

        if self._output_times:
            print("Aggregate sub-problem solve time=%.2f seconds"
                  % (iteration_end_time - iteration_start_time))

        if len(failures):
            print(" ** At least one sub-problem failed to solve! ** ")
            print(" Failed sub-problems:")
            for failure in sorted(failures):
                print("   "+str(failure))
            if exception_on_failure:
                raise RuntimeError("Failed to obtain a solution for "
                                   "the following sub-problems: "+str(failures))

        return failures

    """ Perform the non-weighted scenario solves and form the initial w and xbars.
    """
    def iteration_0_solves(self):

        # return None unless a sub-problem failure is detected, then
        # return its name immediately

        if self._verbose:
            print("------------------------------------------------")
            print("Starting PH iteration 0 solves")

        # scan any variables fixed prior to iteration 0, set up the
        # appropriate flags for pre-processing, and - if appropriate -
        # transmit the information to the PH solver servers.
        self._push_fix_queue_to_instances()

        failures = self.solve_subproblems(warmstart=self._iteration_0_has_warmstart)

        if self._verbose or self._report_subproblem_objectives:
            print("Successfully completed PH iteration 0 solves\n"
                  "- solution statistics:\n")
            if self._scenario_tree.contains_bundles():
                self.report_bundle_objectives()
            self.report_scenario_objectives()

        return failures

    #
    # recompute the averages, minimum, and maximum statistics for all
    # variables to be blended by PH, i.e., not appearing in the final
    # stage. technically speaking, the min/max aren't required by PH,
    # but they are used often enough to warrant their computation and
    # it's basically free if you're computing the average.
    #
    # **When compute_xbars is False, the xbar is not assigned the
    #   calculated node averages. The instance parameters are still
    #   updated to the current value of xbar as usual. The dual ph
    #   algorithm uses both versions of this method
    #

    def update_variable_statistics(self):

        start_time = time.time()
        # cache the lookups - don't want to do them deep in the index loop.
        overrelax = self._overrelax
        current_iteration = self._current_iteration

        # skip the last stage, as there is only a single scenario there - no
        # meaningful statistics required!
        for stage in self._scenario_tree._stages[:-1]:

            for tree_node in stage._tree_nodes:

                xbars = tree_node._xbars

                scenario_solutions = \
                    [(scenario._probability, scenario._x[tree_node._name]) \
                     for scenario in tree_node._scenarios]

                for variable_id in tree_node._standard_variable_ids:

                    stale = False
                    values = []
                    avg_value = 0.0
                    for probability, var_values in scenario_solutions:
                        val = var_values[variable_id]
                        if val is not None:
                            avg_value += probability * val
                            values.append(val)
                        else:
                            stale = True

                    if not stale:

                        avg_value /= tree_node._probability
                        tree_node._minimums[variable_id] = min(values)
                        tree_node._maximums[variable_id] = max(values)

                        if self._ph_xbar_updates_enabled:
                            if (overrelax) and (current_iteration >= 1):
                                xbars[variable_id] = self._nu*avg_value + (1-self._nu)*tree_node._averages[variable_id]
                            else:
                                xbars[variable_id] = avg_value

                        tree_node._averages[variable_id] = avg_value

        end_time = time.time()
        self._cumulative_xbar_time += (end_time - start_time)

        if self._output_times:
            print("Variable statistics compute time=%.2f seconds" % (end_time - start_time))

    def update_weights(self):

        start_time = time.time()

        # because the weight updates rely on the xbars, and the xbars
        # are node-based, I'm looping over the tree nodes and pushing
        # weights into the corresponding scenarios.
        start_time = time.time()

        # NOTE: the following code has some optimizations that are not
        #       normally recommended, in particular the direct access
        #       and manipulation of parameters via the .value
        #       attribute instead of the user-level-preferred value()
        #       method. this is justifiable in this particular
        #       instance because we are creating the PH parameters
        #       (and therefore can manipulate them safely), and this
        #       routine takes a non-trivial amount of the overall
        #       run-time.

        # cache the lookups - don't want to do them deep in the index
        # loop.
        over_relaxing = self._overrelax
        objective_sense = self._objective_sense

        # no blending over the final stage, so no weights to worry
        # about.
        for stage in self._scenario_tree._stages[:-1]:

            for tree_node in stage._tree_nodes:

                tree_node_xbars = None
                if self._dual_mode is True:
                    tree_node_xbars = tree_node._xbars
                else:
                    tree_node_xbars = tree_node._averages
                blend_values = tree_node._blend

                # These will be updated inside this loop
                tree_node_wbars = tree_node._wbars = \
                    dict((var_id,0) for var_id in tree_node._variable_ids)

                for scenario in tree_node._scenarios:

                    instance = scenario._instance

                    weight_values = scenario._w[tree_node._name]
                    rho_values = scenario._rho[tree_node._name]
                    var_values = scenario._x[tree_node._name]

                    for variable_id in tree_node._standard_variable_ids:

                        varval = var_values[variable_id]

                        if varval is not None:

                            # we are currently not updating weights if
                            # blending is disabled for a variable.
                            # this is done on the premise that unless
                            # you are actively trying to move the
                            # variable toward the mean, the weights
                            # will blow up and be huge by the time
                            # that blending is activated.

                            nu_value = 1.0
                            if over_relaxing:
                                nu_value = self._nu

                            if not self._dual_mode:

                                if objective_sense == minimize:
                                    weight_values[variable_id] += \
                                        blend_values[variable_id] * \
                                        rho_values[variable_id] * \
                                        nu_value * \
                                        (varval - \
                                         tree_node_xbars[variable_id])
                                else:
                                    weight_values[variable_id] -= \
                                        blend_values[variable_id] * \
                                        rho_values[variable_id] * \
                                        nu_value * \
                                        (varval - \
                                         tree_node_xbars[variable_id])
                            else:
                                # **Adding these asserts simply
                                # **because we haven't thought about
                                # **what this means for other steps in
                                # **the code
                                assert blend_values[variable_id] == 1.0
                                assert nu_value == 1.0
                                assert objective_sense == minimize
                                weight_values[variable_id] = \
                                    blend_values[variable_id] * \
                                    (rho_values[variable_id]) * \
                                    nu_value * \
                                    (varval - \
                                     tree_node_xbars[variable_id])

                            tree_node_wbars[variable_id] += \
                                scenario._probability * \
                                weight_values[variable_id] / tree_node._probability

        end_time = time.time()
        self._cumulative_weight_time += (end_time - start_time)

        if self._output_times:
            print("Weight update time=%.2f seconds" % (end_time - start_time))

    def update_weights_for_scenario(self, scenario):

        start_time = time.time()

        # cache the lookups - don't want to do them deep in the index
        # loop.
        over_relaxing = self._overrelax
        objective_sense = self._objective_sense

        for tree_node in scenario._node_list[:-1]:

            weight_values = scenario._w[tree_node._name]
            rho_values = scenario._rho[tree_node._name]
            var_values = scenario._x[tree_node._name]

            tree_node_xbars = None
            if self._dual_mode is True:
                tree_node_xbars = tree_node._xbars
            else:
                tree_node_xbars = tree_node._averages
            blend_values = tree_node._blend

            # Note: This does not update wbar
            for variable_id in tree_node._standard_variable_ids:

                varval = var_values[variable_id]

                if varval is not None:

                    # we are currently not updating weights if
                    # blending is disabled for a variable.  this is
                    # done on the premise that unless you are actively
                    # trying to move the variable toward the mean, the
                    # weights will blow up and be huge by the time
                    # that blending is activated.

                    nu_value = 1.0
                    if over_relaxing:
                        nu_value = self._nu

                    if self._dual_mode is False:
                        if objective_sense == minimize:
                            weight_values[variable_id] += \
                                blend_values[variable_id] * \
                                rho_values[variable_id] * \
                                nu_value * \
                                (varval - \
                                 tree_node_xbars[variable_id])
                        else:
                            weight_values[variable_id] -= \
                                blend_values[variable_id] * \
                                rho_values[variable_id] * \
                                nu_value * \
                                (varval - \
                                 tree_node_xbars[variable_id])
                    else:
                        # **Adding these asserts simply because we
                        # **haven't thought about what this means for
                        # **other steps in the code
                        assert blend_values[variable_id] == 1.0
                        assert nu_value == 1.0
                        assert objective_sense == minimize
                        weight_values[variable_id] = \
                            blend_values[variable_id] * \
                            rho_values[variable_id] * \
                            nu_value * \
                            (varval - \
                             tree_node_xbars[variable_id])

        end_time = time.time()
        self._cumulative_weight_time += (end_time - start_time)

    def iteration_k_solves(self):

        if self._verbose:
            print("------------------------------------------------")
            print("Starting PH iteration %s solves"
                  % (self._current_iteration))

        # scan any variables fixed/freed, set up the appropriate flags
        # for pre-processing, and - if appropriate - transmit the
        # information to the PH solver servers.
        self._push_fix_queue_to_instances()

        # update parameters on instances (transmitting to ph solver
        # servers when appropriate)
        self._push_xbar_to_instances()
        self._push_w_to_instances()
        self._push_rho_to_instances()

        # STEP -1: if using a PH solver manager, propagate current
        #          weights/averages to the appropriate solver servers.
        #          ditto the tree node statistics, which are necessary
        #          if linearizing (so an optimization could be
        #          performed here).
        if isinstance(self._solver_manager,
                      pyomo.solvers.plugins.smanager.phpyro.SolverManager_PHPyro):

            # we only transmit tree node statistics if we are
            # linearizing the PH objectives.  otherwise, the
            # statistics are never referenced by the PH solver
            # servers, so don't want the time.
            if (self._linearize_nonbinary_penalty_terms > 0) or \
               (self._scenario_tree.contains_bundles()):
                phsolverserverutils.transmit_tree_node_statistics(self)

        else:

            # GAH: We may need to redefine our concept of
            #      warmstart. These values could be helpful in the
            #      nonlinear case (or could be better than 0.0, the
            #      likely default used by the solver when these
            #      initializations are not placed in the NL
            #      file. **Note: Initializations go into the NL file
            #      independent of the "warmstart" keyword

            # STEP 0.85: if linearizing the PH objective, clear the
            #            values for any PHQUADPENALTY* variables -
            #            otherwise, the MIP starts are likely to be
            #            infeasible.
            if self._linearize_nonbinary_penalty_terms > 0:
                self._reset_instance_linearization_variables()

            if self._scenario_tree.contains_bundles():
                # clear non-converged variables and stage cost
                # variables, to ensure feasible warm starts.
                reset_nonconverged_variables(self._scenario_tree, self._instances)
                reset_stage_cost_variables(self._scenario_tree, self._instances)
            else:
                # clear stage cost variables, to ensure feasible warm starts.
                reset_stage_cost_variables(self._scenario_tree, self._instances)

        failures = self.solve_subproblems(warmstart=not self._disable_warmstarts)

        if self._verbose or self._report_subproblem_objectives:
            print("Successfully completed PH iteration %s solves\n"
                  "- solution statistics:\n" % (self._current_iteration))
            if self._scenario_tree.contains_bundles():
                self.report_bundle_objectives()
            self.report_scenario_objectives()

        return failures

    def async_iteration_k_plus_solves(self):

        # note: this routine retains control until a termination
        # criterion is met modified nov 2011 by dlw to do async
        # with a window-like paramater

        if self._scenario_tree.contains_bundles():
            raise RuntimeError("Async PH does not currently support bundling")

        if (self._async_buffer_length <= 0) or \
           (self._async_buffer_length > len(self._scenario_tree._scenarios)):
            raise RuntimeError("Async buffer length parameter is bad: %s"
                               % (self._async_buffer_length))
        if self._verbose:
            print("Starting PH iteration k+ solves - running async "
                  "with buffer length=%s" % (self._async_buffer_length))

        # we are going to buffer the scenario names
        ScenarioBuffer = []

        # things progress at different rates - keep track of what's going on.
        total_scenario_solve_count = 0
        # a map of scenario name to the number of sub-problems solved thus far.
        scenario_solve_counts = {}
        for scenario in self._scenario_tree._scenarios:
            scenario_solve_counts[scenario._name] = 0

        # keep track of action handles mapping to scenarios.
        action_handle_scenario_map = {}

        # scan any variables fixed/freed, set up the appropriate flags
        # for pre-processing, and - if appropriate - transmit the
        # information to the PH solver servers.
        self._push_fix_queue_to_instances()

        # update parameters on instances (transmitting to ph solver
        # servers when appropriate)
        self._push_xbar_to_instances()
        self._push_w_to_instances()

        # NOTE: We aren't currently propagating rhos, as they
        #       generally don't change - we need to have a flag,
        #       though, indicating whether the rhos have changed, so
        #       they can be transmitted if needed.
        self._push_rho_to_instances()

        self._preprocess_scenario_instances()

        if self._verbose or self._report_rhos_first_iteration or self._report_rhos_each_iteration:
            print("Async starting rhos:")
            self.pprint(False, False, False, False, True,
                        output_only_statistics=\
                        self._report_only_statistics,
                        output_only_nonconverged=\
                        self._report_only_nonconverged_variables,
                        report_stage_costs=False)

        # determine what needs to be queued
        subproblems_to_queue = []
        for plugin in self._ph_plugins: # WARNING - BEING SLOPPY - WE SHOULD MAKE SURE WE HAVE ONE LIST RETURNED (MORE THAN ONE PLUGIN CAUSES ISSUES)
            subproblems_to_queue = plugin.asynchronous_subproblems_to_queue(self)
        assert(len(subproblems_to_queue)!=0)

        # in general, we need to track the number of subproblems queued - it may not be,
        # depending on the plugin, equal to the async buffer length.
        number_subproblems_queued = len(subproblems_to_queue)

        # NOTE - THE FOLLOWING IS NOT BUNDLE AWARE!
        for plugin in self._ph_plugins:
            for subproblem in subproblems_to_queue:
                plugin.asynchronous_pre_scenario_queue(self, scenario._name)

        # queue up the solves for all scenario sub-problems - iteration 0 is special.
<<<<<<< HEAD
        action_handle_scenario_map_updates, a, b, c = self.queue_subproblems(subproblems=subproblems_to_queue, warmstart=not self._disable_warmstarts)
=======
        action_handle_scenario_map_updates, a, b, c = self.queue_subproblems(subproblems=subproblems_to_queue,
                                                                             warmstart=not self._disable_warmstarts)
>>>>>>> abc47be1
        action_handle_scenario_map.update(action_handle_scenario_map_updates)

        print("Entering PH asynchronous processing loop")

        while(True):

            # TBD - revisit the below - why are we doing anything one-at-a-time?
            solved_subproblems, failures = self.wait_for_and_process_subproblems(1, # we're doing these one at a time
                                                                                 action_handle_scenario_map,
                                                                                 {}, # TBD - populate
                                                                                 {}, # TBD - populate
                                                                                 {}) # TBD - populate

            assert(len(solved_subproblems) == 1)

            solved_scenario = self._scenario_tree.get_scenario(solved_subproblems[0])
            solved_scenario_name = solved_scenario._name

            scenario_solve_counts[solved_scenario_name] += 1
            total_scenario_solve_count += 1

            if int(total_scenario_solve_count / len(scenario_solve_counts)) > \
               self._current_iteration:
                new_reportable_iteration = True
                self._current_iteration += 1
            else:
                new_reportable_iteration = False

            if self._verbose:
                print("Solve for scenario=%s completed - new solve count for "
                      "this scenario=%s"
                      % (solved_scenario_name,
                         scenario_solve_counts[solved_scenario_name]))

            if self._verbose:
                print("%20s       %18.4f     %14.4f"
                      % (solved_scenario_name,
                         solved_scenario._objective,
                         0.0))

            # changed 19 Nov 2011 to support scenario buffers for async
            ScenarioBuffer.append(solved_scenario_name)
#            if len(ScenarioBuffer) == self._async_buffer_length:
            if len(ScenarioBuffer) == number_subproblems_queued:
                if self._verbose:
                    print("Processing async buffer")

                # update variable statistics and compute new weights
                self.update_variable_statistics()

                for scenario_name in ScenarioBuffer:
                    scenario = self._scenario_tree.get_scenario(scenario_name)
                    if self._ph_weight_updates_enabled:
                        self.update_weights_for_scenario(scenario)

                # give a user a chance to react if they want to change something.
                for plugin in self._ph_plugins:
                    plugin.post_asynchronous_var_w_update(self, ScenarioBuffer, scenario_solve_counts)

                # we don't want to report stuff and invoke callbacks
                # after each scenario solve - wait for when each
                # scenario (on average) has reported back a solution.
                if new_reportable_iteration:

                    # let plugins know if they care.
                    for plugin in self._ph_plugins:
                        plugin.post_iteration_k_solves(self)

                    # update the fixed variable statistics.
                    self._total_fixed_discrete_vars,\
                        self._total_fixed_continuous_vars = \
                            self.compute_fixed_variable_counts()

                    if self._report_rhos_each_iteration:
                        print("Async Reportable Iteration Current rhos:")
                        self.pprint(False, False, False, False, True,
                                    output_only_statistics=\
                                    self._report_only_statistic,
                                    output_only_nonconverged=\
                                    self._report_only_nonconverged_variables,
                                    report_stage_costs=False)

                    if self._verbose or self._report_weights:
                        print("Async Reportable Iteration Current variable "
                              "averages and weights:")
                        self.pprint(True, True, False, False, False,
                                    output_only_statistics=\
                                    self._report_only_statistics,
                                    output_only_nonconverged=\
                                    self._report_only_nonconverged_variables)

                    first_stage_min, first_stage_avg, first_stage_max = \
                        self._extract_first_stage_cost_statistics()
                    print("First stage cost avg=%12.4f Max-Min=%8.2f" % (first_stage_avg,
                                                                         first_stage_max-first_stage_min))
                    # check for early termination.
                    for converger in self._convergers:
                        converger.update(self._current_iteration,
                                         self,
                                         self._scenario_tree,
                                         self._instances)

                    self.printConvergerStatus()

                    expected_cost = self._scenario_tree.findRootNode().computeExpectedNodeCost()
                    if not _OLD_OUTPUT: print("Expected Cost=%14.4f" % (expected_cost))
                    self._cost_history[self._current_iteration] = expected_cost

                    if self.is_converged():

                        if (len(self._incumbent_cost_history) == 0) or \
                           ((self._objective_sense == minimize) and \
                            (expected_cost < min(self._incumbent_cost_history))) or \
                           ((self._objective_sense == maximize) and \
                            (expected_cost > max(self._incumbent_cost_history))):
                            if not _OLD_OUTPUT: print("Caching results for new incumbent solution")
                            self.cacheSolutions(self._incumbent_cache_id)
                            self._best_incumbent_key = self._current_iteration
                        self._incumbent_cost_history[self._current_iteration] = expected_cost

                        plugin_convergence = True
                        for plugin in self._ph_plugins:
                            if hasattr(plugin,"ph_convergence_check"):
                                if not plugin.ph_convergence_check(self):
                                    plugin_convergence = False

                        if plugin_convergence:
                            break

                # see if we've exceeded our patience with the
                # iteration limit.  changed to be based on the average
                # on July 10, 2011 by dlw (really, it should be some
                # combination of the min and average over the
                # scenarios)
                if total_scenario_solve_count / len(self._scenario_tree._scenarios) >= \
                   self._max_iterations:
                    return

                # update parameters on instances
                self._push_xbar_to_instances()
                self._push_w_to_instances() # NOTE: redundant with above loop for push_w_to_instance?

                # now that we've processsed all scenarios/bundles, we need to queue up for
                # new work. we will ask the plugin for the scenarios/bundles to queue.
                # the plugins define the order.
                subproblems_to_queue = []
                # WARNING - BEING SLOPPY - WE SHOULD MAKE SURE WE HAVE ONE LIST RETURNED (MORE THAN ONE PLUGIN CAUSES ISSUES)
                for plugin in self._ph_plugins:
                    subproblems_to_queue = plugin.asynchronous_subproblems_to_queue(self)

                for scenario_name in subproblems_to_queue:

                    # if linearizing, form the necessary terms to
                    # compute the cost variables.
                    # TBD - fix this for linearization - we are instance free!
                    if self._linearize_nonbinary_penalty_terms > 0:
                        new_attrs = \
                            form_linearized_objective_constraints(
                                scenario_name,
                                instance,
                                self._scenario_tree,
                                self._linearize_nonbinary_penalty_terms,
                                self._breakpoint_strategy,
                                self._integer_tolerance)
                        self._problem_states.ph_constraints[scenario_name].\
                            extend(new_attrs)
                        # Flag the preprocessor
                        self._problem_states.\
                            ph_constraints_updated[scenario_name] = True

                    # let plugins know if they care.
                    for plugin in self._ph_plugins:
                        plugin.asynchronous_pre_scenario_queue(self, scenario_name)

                    # queue stuff!
<<<<<<< HEAD
                    action_handle_scenario_map_updates, a, b, c = self.queue_subproblems(subproblems=[scenario_name], warmstart=not self._disable_warmstarts)
=======
                    action_handle_scenario_map_updates, a, b, c = self.queue_subproblems(subproblems=[scenario_name],
                                                                                         warmstart=not self._disable_warmstarts)
>>>>>>> abc47be1
                    action_handle_scenario_map.update(action_handle_scenario_map_updates)

                    number_subproblems_queued = len(subproblems_to_queue)

                    if self._verbose:
                        print("Queued solve k=%s for scenario=%s"
                              % (scenario_solve_counts[scenario_name]+1,
                                 solved_scenario_name))

                    if self._verbose:
                        for sname, scenario_count in iteritems(scenario_solve_counts):
                            print("Scenario=%s was solved %s times"
                                  % (sname, scenario_count))
                        print("Cumulative number of scenario solves=%s"
                              % (total_scenario_solve_count))
                        print("PH Iteration Count (computed)=%s"
                              % (self._current_iteration))

                    if self._verbose:
                        print("Variable values following scenario solves:")
                        self.pprint(False, False, True, False, False,
                                    output_only_statistics=\
                                    self._report_only_statistics,
                                    output_only_nonconverged=\
                                        self._report_only_nonconverged_variables)

                if self._verbose is True:
                    print("Emptying the asynch scenario buffer.")

                # this is not a speed issue, is there a memory issue?
                ScenarioBuffer = []

    def solve(self):
        # return None unless a solve failure was detected in iter0,
        # then immediately return the iter0 solve return value (which
        # should be the name of the scenario detected)

        self._solve_start_time = time.time()
        self._cumulative_solve_time = 0.0
        self._cumulative_xbar_time = 0.0
        self._cumulative_weight_time = 0.0
        self._current_iteration = 0;

        # garbage collection noticeably slows down PH when dealing with
        # large numbers of scenarios. fortunately, there are well-defined
        # points at which garbage collection makes sense (and there isn't a
        # lot of collection to do). namely, after each PH iteration.
        re_enable_gc = gc.isenabled()
        gc.disable()

        print("Starting PH")

        if self._initialized == False:
            raise RuntimeError("PH is not initialized - cannot invoke "
                               "solve() method")

        dual_model = None
        if self._dual_mode:
            # Note: As a first pass at our implementation, the solve method
            #       on the DualPHModel actually updates the xbar dictionary
            #       on the ph scenario tree.
            dual_model = DualPHModel(self)

        print("")
        if (not self._ph_warmstarted) and (self._ph_warmstart_file is None):

            print("Initiating PH iteration=" + str(self._current_iteration))

            iter0retval = self.iteration_0_solves()

            if len(iter0retval):
                if self._verbose:
                    print("Iteration zero reports trouble with scenarios: "
                          +str(iter0retval))
                return iter0retval

            # now that we have scenario solutions, compute and cache the
            # number of discrete and continuous variables.  the values are
            # of general use, e.g., in the converger classes and in
            # plugins. this is only invoked once, after the iteration 0
            # solves.
            (self._total_discrete_vars,self._total_continuous_vars) = \
                self.compute_blended_variable_counts()

            if self._verbose:
                print("Total number of non-stale discrete instance variables="
                      +str(self._total_discrete_vars))
                print("Total number of non-stale continuous instance variables="
                      +str(self._total_continuous_vars))

            # very rare, but the following condition can actually happen...
            if (self._total_discrete_vars + self._total_continuous_vars) == 0:
                raise RuntimeError("***ERROR: The total number of non-anticipative "
                                   "discrete and continuous variables equals 0! "
                                   "Did you set the StageVariables set(s) in "
                                   "ScenarioStructure.dat")

            # update variable statistics prior to any output, and most
            # importantly, prior to any variable fixing by PH extensions.
            self.update_variable_statistics()

            if (self._verbose) or (self._report_solutions):
                print("Variable values following scenario solves:")
                self.pprint(False, False, True, False, False,
                            output_only_statistics=\
                                self._report_only_statistics,
                            output_only_nonconverged=\
                                self._report_only_nonconverged_variables)

            # let plugins know if they care.
            for plugin in self._ph_plugins:
                plugin.post_iteration_0_solves(self)

            # update the fixed variable statistics.
            self._total_fixed_discrete_vars, \
                self._total_fixed_continuous_vars = \
                    self.compute_fixed_variable_counts()

            print("Number of discrete variables fixed="
                  +str(self._total_fixed_discrete_vars)+
                  " (total="+str(self._total_discrete_vars)+")")
            print("Number of continuous variables fixed="
                  +str(self._total_fixed_continuous_vars)+
                  " (total="+str(self._total_continuous_vars)+")")

            # always output the convergence metric and first-stage cost
            # statistics, to give a sense of progress.

            first_stage_min, first_stage_avg, first_stage_max = \
                self._extract_first_stage_cost_statistics()
            print("First stage cost avg=%12.4f Max-Min=%8.2f"
                  % (first_stage_avg,
                     first_stage_max-first_stage_min))

            for converger in self._convergers:
                converger.update(self._current_iteration,
                                 self,
                                 self._scenario_tree,
                                 self._instances)

            self.printConvergerStatus()

            expected_cost = self._scenario_tree.findRootNode().computeExpectedNodeCost()
            if not _OLD_OUTPUT: print("Expected Cost=%14.4f" % (expected_cost))
            self._cost_history[self._current_iteration] = expected_cost

            if self.is_converged():

                if not _OLD_OUTPUT: print("Caching results for new incumbent solution")
                self.cacheSolutions(self._incumbent_cache_id)
                self._best_incumbent_key = self._current_iteration
                self._incumbent_cost_history[self._current_iteration] = expected_cost

            # let plugins know if they care.
            for plugin in self._ph_plugins:
                plugin.post_iteration_0(self)

            # IMPT: update the weights after the PH iteration 0 callbacks;
            #       they might compute rhos based on iteration 0
            #       solutions.
            if self._ph_weight_updates_enabled:
                self.update_weights()

            # garbage-collect if it wasn't disabled entirely.
            if re_enable_gc:
                if (time.time() - self._time_since_last_garbage_collect) >= self._minimum_garbage_collection_interval:
                   gc.collect()
                   self._time_last_garbage_collect = time.time()

            # everybody wants to know how long they've been waiting...
            print("Cumulative run-time=%.2f seconds" % (time.time() - self._solve_start_time))

        else:

            if not self._ph_warmstarted:
                assert self._ph_warmstart_file is not None
                from pyomo.pysp.plugins.phhistoryextension import (load_ph_warmstart,
                                                                   load_history)
                print("Loading PH warmstart from file: "+self._ph_warmstart_file)
                scenario_tree_dict, history, iterations = \
                    load_history(self._ph_warmstart_file)
                _index = iterations[-1]
                if self._ph_warmstart_index is not None:
                    if self._ph_warmstart_index in iterations:
                        _index = self._ph_warmstart_index
                    else:
                        raise ValueError(
                            "'%s' is not a valid index in warmstart file:\n%s\n"
                            "Choices are:\n%s" % (self._ph_warmstart_index,
                                                  self._ph_warmstart_file,
                                                  iterations))
                else:
                    self._ph_warmstart_index = _index
                load_ph_warmstart(self, history[_index])
                self._ph_warmstarted = True

        # gather memory statistics (for leak detection purposes) if specified.
        # XXX begin debugging - commented
        #if (pympler_available) and (self._profile_memory >= 1):
        #    objects_last_iteration = muppy.get_objects()
        #    summary_last_iteration = summary.summarize(objects_last_iteration)
        # XXX end debugging - commented

        ####################################################################################################
        # major logic branch - if we are not running async, do the usual PH - otherwise, invoke the async. #
        ####################################################################################################
        if self._async is False:

            ####################################################################################################

            # there is an upper bound on the number of iterations to execute -
            # the actual bound depends on the converger supplied by the user.
            for i in xrange(1, self._max_iterations+1):

                if i == 1:
                    self.activate_ph_objective_proximal_terms()
                    if not self._dual_mode:
                        self.activate_ph_objective_weight_terms()

                    # if linearizing, form the necessary terms to compute the cost
                    # variables.
                    if self._linearize_nonbinary_penalty_terms > 0:
                        self.form_ph_linearized_objective_constraints()


                # XXX begin debugging
                #def muppetize(self):
                #    if (pympler_available) and (self._profile_memory >= 1):
                #        objects_this_iteration = muppy.get_objects()
                #        summary_this_iteration = summary.summarize(objects_this_iteration)
                #        summary.print_(summary_this_iteration)
                #        del summary_this_iteration
                # XXX end debugging

                self._current_iteration = self._current_iteration + 1

                print("")
                print("Initiating PH iteration=" + str(self._current_iteration))

                # let plugins know if they care.
                for plugin in self._ph_plugins:
                    plugin.pre_iteration_k_solves(self)

                if not _OLD_OUTPUT:
                    if self._report_rhos_each_iteration or \
                       ((self._verbose or self._report_rhos_first_iteration) and \
                        (self._current_iteration == 1)):
                        print("Rhos prior to scenario solves:")
                        self.pprint(False, False, False, False, True,
                                    output_only_statistics=self._report_only_statistics,
                                    output_only_nonconverged=self._report_only_nonconverged_variables,
                                    report_stage_costs=False)

                if (self._verbose) or (self._report_weights):
                    print("Variable averages and weights prior to scenario solves:")
                    self.pprint(True, True, False, False, False,
                                output_only_statistics=self._report_only_statistics,
                                output_only_nonconverged=self._report_only_nonconverged_variables)

                # with the introduction of piecewise linearization, the form of the
                # penalty-weighted objective is no longer fixed. thus, when linearizing,
                # we need to construct (or at least modify) the constraints used to
                # compute the linearized cost terms.
                if self._linearize_nonbinary_penalty_terms > 0:
                    self.form_ph_linearized_objective_constraints()

                try:
                    self.iteration_k_solves()
                except SystemExit:
                    print("")
                    print(" ** Caught SystemExit exception. "
                          "Attempting to gracefully exit PH")
                    print(" Signal: "+str(sys.exc_info()[1]))
                    print("")
                    self._current_iteration -= 1
                    break
                except pyutilib.common._exceptions.ApplicationError:
                    print("")
                    print(" ** Caught ApplicationError exception. "
                          "Attempting to gracefully exit PH")
                    print(" Signal: "+str(sys.exc_info()[1]))
                    print("")
                    self._current_iteration -= 1
                    break

                # update variable statistics prior to any output.
                if self._dual_mode is False:
                    self.update_variable_statistics()
                else:
                    dual_rc = dual_model.add_cut()
                    dual_model.solve()
                    self.update_variable_statistics(compute_xbars=False)

                # update weights
                if self._ph_weight_updates_enabled:
                    self.update_weights()

                # let plugins know if they care.
                for plugin in self._ph_plugins:
                    plugin.post_iteration_k_solves(self)

                if (self._verbose) or (self._report_solutions):
                    print("Variable values following scenario solves:")
                    self.pprint(False, False, True, False, False,
                                output_only_statistics=self._report_only_statistics,
                                output_only_nonconverged=self._report_only_nonconverged_variables)

                if not self._called_compute_blended_variable_counts:
                    (self._total_discrete_vars,self._total_continuous_vars) = \
                        self.compute_blended_variable_counts()

                # update the fixed variable statistics.
                self._total_fixed_discrete_vars,self._total_fixed_continuous_vars = \
                    self.compute_fixed_variable_counts()

                print("Number of discrete variables fixed="
                      +str(self._total_fixed_discrete_vars)+" "
                      "(total="+str(self._total_discrete_vars)+")")
                print("Number of continuous variables fixed="
                      +str(self._total_fixed_continuous_vars)+" "
                      "(total="+str(self._total_continuous_vars)+")")

                if self._best_reported_inner_bound != None or self._best_reported_outer_bound != None:
                    print("Outer bound=%20s Inner bound=%20s" % (self._best_reported_outer_bound, self._best_reported_inner_bound))

                # update the convergence statistic - prior to the
                # plugins callbacks; technically, computing the
                # convergence metric is part of the iteration k work
                # load.

                first_stage_min, first_stage_avg, first_stage_max = \
                    self._extract_first_stage_cost_statistics()
                print("First stage cost avg=%12.4f Max-Min=%8.2f" % (first_stage_avg,
                                                                     first_stage_max-first_stage_min))

                for converger in self._convergers:
                    converger.update(self._current_iteration,
                                     self,
                                     self._scenario_tree,
                                     self._instances)

                self.printConvergerStatus()

                expected_cost = self._scenario_tree.findRootNode().computeExpectedNodeCost()
                if not _OLD_OUTPUT: print("Expected Cost=%14.4f" % (expected_cost))
                self._cost_history[self._current_iteration] = expected_cost

                if self.is_converged():

                    if (len(self._incumbent_cost_history) == 0) or \
                       ((self._objective_sense == minimize) and \
                        (expected_cost < min(self._incumbent_cost_history.values()))) or \
                       ((self._objective_sense == maximize) and \
                        (expected_cost > max(self._incumbent_cost_history.values()))):
                        if not _OLD_OUTPUT: print("Caching results for new incumbent solution")
                        self.cacheSolutions(self._incumbent_cache_id)
                        self._best_incumbent_key = self._current_iteration
                    self._incumbent_cost_history[self._current_iteration] = expected_cost

                # let plugins know if they care.
                for plugin in self._ph_plugins:
                    plugin.post_iteration_k(self)

                # at this point, all the real work of an iteration is
                # complete.

                # everybody wants to know how long they've been waiting...
                print("Cumulative run-time=%.2f seconds"
                      % (time.time() - self._solve_start_time))

                # check for early termination.
                if not self._dual_mode:

                    if self.is_converged():

                        plugin_convergence = True
                        for plugin in self._ph_plugins:
                            if hasattr(plugin,"ph_convergence_check"):
                                if not plugin.ph_convergence_check(self):
                                    plugin_convergence = False

                        if plugin_convergence:
                            break
                else:
                    # This is ugly. We can fix later when we figure
                    # out convergence criteria for the dual ph
                    # algorithm
                    if dual_rc is True:
                        break

                # if we're terminating due to exceeding the maximum
                # iteration count, print a message indicating so -
                # otherwise, you get a quiet, information-free output
                # trace.
                if i == self._max_iterations:
                    print("Halting PH - reached maximal iteration count="
                          +str(self._max_iterations))

                # garbage-collect if it wasn't disabled entirely.
                if re_enable_gc:
                    if (time.time() - self._time_since_last_garbage_collect) >= \
                         self._minimum_garbage_collection_interval:
                       gc.collect()
                       self._time_since_last_garbage_collect = time.time()

                # gather and report memory statistics (for leak
                # detection purposes) if specified.
                if (guppy_available) and (self._profile_memory >= 1):
                    print(hpy().heap())

                    #print "New (persistent) objects constructed during PH iteration "+str(self._current_iteration)+":"
                    #memory_tracker.print_diff(summary1=summary_last_iteration,
                    #                          summary2=summary_this_iteration)

                    ## get ready for the next iteration.
                    #objects_last_iteration = objects_this_iteration
                    #summary_last_iteration = summary_this_iteration

                    # XXX begin debugging
                    #print "Current type: {0} ({1})".format(type(self), type(self).__name__)
                    #print "Recognized objects in muppy:", len(muppy.get_objects())
                    #print "Uncollectable objects (cycles?):", gc.garbage

                    ##from pympler.muppy import refbrowser
                    ##refbrowser.InteractiveBrowser(self).main()

                    #print "Referents from PH solver:", gc.get_referents(self)
                    #print "Interesting referent keys:", [k for k in gc.get_referents(self)[0].keys() if type(gc.get_referents(self)[0][k]).__name__ not in ['list', 'int', 'str', 'float', 'dict', 'bool']]
                    #print "_ph_plugins:", gc.get_referents(self)[0]['_ph_plugins']
                    #print "_converger:", gc.get_referents(self)[0]['_converger']
                    # XXX end debugging

            ####################################################################################################

        else:
            # we are running asychronously
            if self._dual_mode is True:
                raise NotImplementedError(
                    "The 'async' option has not been implemented for dual ph.")

            self.activate_ph_objective_proximal_terms()
            if not self._dual_mode:
                self.activate_ph_objective_weight_terms()

            # if linearizing, form the necessary terms to compute the cost
            # variables.
            if self._linearize_nonbinary_penalty_terms > 0:
                self.form_ph_linearized_objective_constraints()

            for plugin in self._ph_plugins:
                plugin.pre_asynchronous_solves(self)

            self.async_iteration_k_plus_solves()

            for plugin in self._ph_plugins:
                plugin.post_asynchronous_solves(self)

        # re-enable the normal garbage collection mode.
        if re_enable_gc:
            gc.enable()

        print("")
        print("Number of discrete variables fixed "
              "before final plugin calls="
              +str(self._total_fixed_discrete_vars)+" "
              "(total="+str(self._total_discrete_vars)+")")
        print("Number of continuous variables fixed "
              "before final plugin calls="
              +str(self._total_fixed_continuous_vars)+" "
              "(total="+str(self._total_continuous_vars)+")")

        if (self._best_incumbent_key is not None) and \
           (self._best_incumbent_key != self._current_iteration):
            if not _OLD_OUTPUT:
                print("")
                print("Restoring scenario tree solution "
                      "to best incumbent solution with "
                      "expected cost=%14.4f"
                      % self._incumbent_cost_history[self._best_incumbent_key])
            self.restoreCachedSolutions(self._incumbent_cache_id)

        if isinstance(self._solver_manager,
                      pyomo.solvers.plugins.smanager.\
                      phpyro.SolverManager_PHPyro):
            phsolverserverutils.collect_full_results(
                self,
                phsolverserverutils.TransmitType.all_stages | \
                phsolverserverutils.TransmitType.blended | \
                phsolverserverutils.TransmitType.derived | \
                phsolverserverutils.TransmitType.fixed)

        # let plugins know if they care. do this before
        # the final solution / statistics output, as the plugins
        # might do some final tweaking.
        for plugin in self._ph_plugins:
            plugin.post_ph_execution(self)

        # update the fixed variable statistics - the plugins
        # might have done something.
        (self._total_fixed_discrete_vars,
         self._total_fixed_continuous_vars) = \
            self.compute_fixed_variable_counts()

        self._solve_end_time = time.time()

        print("PH complete")

        if _OLD_OUTPUT:
            print("")
            print("Convergence history:")
            for converger in self._convergers:
                print("Converger=%20s" % converger._name)
                converger.pprint()
                print("")
        else:
            print("")
            print("Algorithm History: ")
            label_string = "  "
            label_string += ("%10s" % "Iteration")
            label_string += ("%14s" % "Metric Value")
            label_string += ("%17s" % "Expected Cost")
            label_string += ("%17s" % "Best Converged")
            print(label_string)
            best_incumbent_cost = None
            for i in xrange(self._current_iteration+1):
                row_string = "{0} "
                row_string += ("%10d" % i)
                metric = self._converger._metric_history[i]
                if self._converger._convergence_threshold >= 0.0001:
                    row_string += ("%14.4f" % metric)
                else:
                    row_string += ("%14.3e" % metric)
                expected_cost = self._cost_history[i]
                row_string += ("%17.4f" % (expected_cost))
                if i in self._incumbent_cost_history:
                    row_string = row_string.format('*')
                    expected_cost = self._incumbent_cost_history[i]
                    updated_best = False
                    if best_incumbent_cost is None:
                        best_incumbent_cost = expected_cost
                        updated_best = True
                    else:
                        if self._objective_sense == minimize:
                            if expected_cost < best_incumbent_cost:
                                best_incumbent_cost = expected_cost
                                updated_best = True
                        else:
                            if expected_cost > best_incumbent_cost:
                                best_incumbent_cost = expected_cost
                                updated_best = False
                    row_string += ('%17.4f' % (best_incumbent_cost))
                    if updated_best:
                        row_string += "  (new incumbent)"
                else:
                    row_string = row_string.format(' ')
                    if best_incumbent_cost is not None:
                        row_string += ('%17.4f' % (best_incumbent_cost))
                    else:
                        row_string += ('%17s' % ('-'))
                print(row_string)

        print("")
        print("Final number of discrete variables fixed="
              +str(self._total_fixed_discrete_vars)
              +" (total="+str(self._total_discrete_vars)+")")
        print("Final number of continuous variables fixed="
              +str(self._total_fixed_continuous_vars)
              +" (total="+str(self._total_continuous_vars)+")")

        # optionally (but by default) fix the scenario tree solutions
        # to x-hat and propagate to the sub-problem solves.
        if not self._disable_xhat_computation:
            print("")
            print("Computing objective inner bound at xhat solution")
            objective_bound, self._xhat = \
                self.compute_and_report_inner_bound_using_xhat()
            print("")
        else:
            print("")
            print("***WARNING: Computation and evaluation of xhat solution "
                  "is disabled - the reported final solution may not be valid "
                  "/ non-anticipative")

            print("\nFinal scenario solution variable values: \n")
            self.pprint(False, False, True, True, False,
                        output_only_statistics=self._report_only_statistics,
                        output_only_nonconverged=self._report_only_nonconverged_variables,
                        output_no_statistics=False)

        if (self._verbose) and (self._output_times):
            print("Overall run-time=%.2f seconds"
                  % (self._solve_end_time - self._solve_start_time))

        for tree_node in self._scenario_tree._tree_nodes:
            if tree_node.has_fixed_in_queue() or \
               tree_node.has_freed_in_queue():
                print("***WARNING***: PH exiting with fixed or freed variables "
                      "in the scenario tree queue whose statuses have not been "
                      "pushed to the scenario instances. This is because these "
                      "requests were placed in the queue after the most recent "
                      "solve. If these statuses are pushed to the scenario "
                      "instances, a new solution should be obtained in order to "
                      "reflect accurate solution data within the scenario tree. "
                      "This warning can be safely ignored in most cases.")
                break

        # Activate the original objective form Don't bother
        # transmitting these deactivation signals to the ph solver
        # servers as this function is being called at the end of ph
        # (for now)
        if not isinstance(self._solver_manager,
                          pyomo.solvers.plugins.smanager.\
                          phpyro.SolverManager_PHPyro):
            self.deactivate_ph_objective_weight_terms()
            self.deactivate_ph_objective_proximal_terms()

    def _clear_bundle_instances(self):

        for bundle_name, bundle_instance in iteritems(self._bundle_binding_instance_map):
            for scenario_name in self._bundle_scenario_instance_map[bundle_name]:
                bundle_instance.del_component(scenario_name)

        self._bundle_binding_instance_map = {}
        self._bundle_scenario_instance_map = {}
    #
    # prints a summary of all collected time statistics
    #

    def print_time_stats(self):

        print("PH run-time statistics:")

        print("Initialization time=  %.2f seconds" % (self._init_end_time - self._init_start_time))
        print("Overall solve time=   %.2f seconds" % (self._solve_end_time - self._solve_start_time))
        print("Scenario solve time=  %.2f seconds" % self._cumulative_solve_time)
        print("Average update time=  %.2f seconds" % self._cumulative_xbar_time)
        print("Weight update time=   %.2f seconds" % self._cumulative_weight_time)

    #
    # a utility to determine whether to output weight / average / etc. information for
    # a variable/node combination. when the printing is moved into a callback/plugin,
    # this routine will go there. for now, we don't dive down into the node resolution -
    # just the variable/stage.
    #

    def should_print(self, stage, variable):

        if self._output_continuous_variable_stats is False:

            variable_type = variable.domain

            if (isinstance(variable_type, IntegerSet) is False) and (isinstance(variable_type, BooleanSet) is False):

                return False

        return True

    #
    # outputs current state of all convergers that I know about.
    #

    def printConvergerStatus(self):

        for converger in self._convergers:

            metric_format_string = ""
            if converger._convergence_threshold >= 0.0001:
                metric_format_string += "%14.4f"
            else:
                metric_format_string += "%14.3e"

            print("Converger=%20s value is %12s - threshold reached=%s" % (converger._name,
                                                                           "None" if converger.lastMetric() == None else (metric_format_string % converger.lastMetric()),
                                                                           converger.isConverged(self)))

    #
    # pretty-prints the state of the current variable averages, weights, and values.
    # inputs are booleans indicating which components should be output.
    #

    def pprint(self,
               output_averages,
               output_weights,
               output_values,
               output_fixed,
               output_rhos,
               output_only_statistics=False,
               output_only_nonconverged=False,
               report_stage_costs=True,
               output_no_statistics=False   ):

        if self._initialized is False:
            raise RuntimeError("PH is not initialized - cannot invoke "
                               "pprint() method")

        def _print_node_var(variable_name,
                            tree_node,
                            num_outputs_this_variable=0):

            if not output_only_statistics:
                sys.stdout.write("          (Scenarios: ")
                for scenario in tree_node._scenarios:
                    sys.stdout.write(str(scenario.name)+"  ")
                    if scenario == tree_node._scenarios[-1]:
                        sys.stdout.write(")\n")

            variable_indices = tree_node._variable_indices[variable_name]

            # this is moderately redundant, but shouldn't show
            # up in profiles - printing takes more time than
            # computation. determine the maximimal index
            # string length, so we can output readable column
            # formats.
            max_index_string_length = 0
            for index in variable_indices:
                if index != None:
                    this_index_length = len(indexToString(index))
                    if this_index_length > max_index_string_length:
                        max_index_string_length = this_index_length

            for index in sorted(variable_indices):

                # track, so we don't output the variable index
                # more than once.
                num_outputs_this_index = 0

                # determine if the variable/index pair is used
                # across the set of scenarios (technically, it
                # should be good enough to check one
                # scenario). ditto for "fixed" status. fixed
                # does imply unused (see note below), but we
                # care about the fixed status when outputting
                # final solutions.

                # should be consistent across scenarios, so
                # one "unused" flags as invalid.
                variable_id = \
                    tree_node._name_index_to_id[variable_name,index]
                is_fixed = tree_node.is_variable_fixed(variable_id)

                is_not_stale = \
                    all((not scenario.is_variable_stale(tree_node,
                                                        variable_id)) \
                        for scenario in tree_node._scenarios)

                # IMPT: this is far from obvious, but
                #       variables that are fixed will -
                #       because presolve will identify them as
                #       constants and eliminate them from all
                #       expressions - be flagged as "unused"
                #       and therefore not output.

                if ((output_fixed) and (is_fixed)) or \
                   ((is_not_stale) and (not is_fixed)):

                    minimum_value = tree_node._minimums[variable_id]
                    average_value = tree_node._averages[variable_id]
                    maximum_value = tree_node._maximums[variable_id]

                    # there really isn't a default need to
                    # output variables whose values are equal
                    # to 0 across-the-board. and there is good
                    # reason not to, i.e., the volume of
                    # output.
                    if ((fabs(minimum_value) > self._integer_tolerance) or \
                        (fabs(maximum_value) > self._integer_tolerance)) or\
                       (self._report_for_zero_variable_values is True):

                        if (fabs(maximum_value - minimum_value) <= \
                            self._integer_tolerance) and \
                           (output_only_nonconverged == True):
                            pass
                        else:
                            num_outputs_this_variable += 1
                            num_outputs_this_index += 1

                            if num_outputs_this_variable == 1:
                                sys.stdout.write("      Variable: "
                                                 + variable_name+'\n')

                            if num_outputs_this_index == 1:
                                if index is not None:
                                    format_string = \
                                        ("         Index: %"
                                         +str(max_index_string_length)+"s")
                                    sys.stdout.write(format_string
                                                     % indexToString(index))

                            if len(stage._tree_nodes) > 1:
                                sys.stdout.write("\n")
                                sys.stdout.write("         Tree Node: %s"
                                                 % (tree_node.name))

                            if output_values:
                                if output_only_statistics is False:
                                    sys.stdout.write("\tValues:  ")
                                last_scenario = tree_node._scenarios[-1]
                                for scenario in tree_node._scenarios:
                                    scenario_probability = \
                                        scenario._probability
                                    this_value = \
                                        scenario._x[tree_node.name]\
                                                   [variable_id]
                                    # this helps eliminate -0.0 from
                                    # showing up in output, which makes
                                    # baseline testing very difficult in
                                    # Python 3
                                    if this_value == 0:
                                        this_value = 0
                                    if not output_only_statistics:
                                        valstr = ("%12.4f" % this_value)
                                        if float(valstr) == 0:
                                            valstr = ("%12.4f" % (0))
                                        sys.stdout.write(valstr)
                                    if scenario is last_scenario:
                                        if output_only_statistics:
                                            # there technically is not
                                            # any good reason not to
                                            # always report the min
                                            # and max; the only reason
                                            # we're not doing this
                                            # currently is to avoid
                                            # updating our regression
                                            # test baseline output.
                                            sys.stdout.write(
                                                "    Min:  %12.4f"
                                                % (minimum_value))
                                            sys.stdout.write(
                                                "    Avg:  %12.4f"
                                                % (average_value))
                                            sys.stdout.write(
                                                "    Max:  %12.4f"
                                                % (maximum_value))
                                            if output_no_statistics:
                                                raise RuntimeError(
                                                    "output_only_statistics "
                                                    "and output_no_statistics "
                                                    "are both set in pprint")
                                        else:
                                            if not output_no_statistics:
                                                sys.stdout.write(
                                                    "    Max-Min:  %12.4f"
                                                    % (maximum_value - \
                                                       minimum_value))
                                                sys.stdout.write(
                                                    "    Avg:  %12.4f"
                                                    % (average_value))
                                        sys.stdout.write("\n")
                            if output_weights:
                                sys.stdout.write("         Weights:  ")
                                for scenario in tree_node._scenarios:
                                    sys.stdout.write(
                                        "%12.4f"
                                        % scenario._w[tree_node.name]\
                                                     [variable_id])
                            if output_rhos:
                                sys.stdout.write("         Rhos:  ")
                                for scenario in tree_node._scenarios:
                                    sys.stdout.write(
                                        "%12.4f"
                                        % scenario._rho[tree_node.name]\
                                                       [variable_id])

                            if output_averages:
                                sys.stdout.write("   Average:  %12.4f"
                                                 % (average_value))
                            if output_weights or output_rhos or output_values:
                                sys.stdout.write("\n")

            return num_outputs_this_variable

        def _print_stage_var(variable_name, stage=None, node=None):
            assert (stage is None)^(node is None)

            # track, so we don't output the variable names unless
            # there is an entry to report.
            num_outputs_this_variable = 0

            for tree_node in stage._tree_nodes:

                num_outputs_this_variable += \
                    _print_node_var(
                        variable_name,
                        tree_node,
                        num_outputs_this_variable=num_outputs_this_variable)

            return num_outputs_this_variable

        # print tree nodes and associated variable/xbar/ph information
        # in stage-order we don't blend in the last stage, so we don't
        # current care about printing the associated information.
        for stage in self._scenario_tree._stages[:-1]:

            print("   Stage: %s" % (stage.name))

            # tracks the number of outputs on a per-index basis.
            num_outputs_this_stage = 0

            for variable_name in sorted(stage._variable_templates):
                num_outputs_this_stage += _print_stage_var(variable_name,
                                                           stage)
            for tree_node in sorted(stage._tree_nodes, key=lambda x: x.name):
                if len(tree_node._variable_templates) > 0:
                    print("     Node: %s" % (tree_node.name))
                    for variable_name in sorted(tree_node._variable_templates):
                        num_outputs_this_node = _print_node_var(variable_name,
                                                                tree_node)
                    if num_outputs_this_node == 0:
                        print("\t\tNo non-converged variables in node")
                    num_outputs_this_stage += num_outputs_this_node

            if num_outputs_this_stage == 0:
                print("\t\tNo non-converged variables in stage")

            if not report_stage_costs:
                continue

            # cost variables aren't blended, so go through the gory
            # computation of min/max/avg.  we currently always print
            # these.
            # TODO: This loop needs to change to handle
            #       per-node cost declarations (they may
            #       have different component names across
            #       the same time stage)
            cost_variable_name = stage.nodes[0]._cost_variable[0]
            cost_variable_index = stage.nodes[0]._cost_variable[1]
            print("      Cost Variable: "
                  +cost_variable_name+indexToString(cost_variable_index))
            for tree_node in stage._tree_nodes:
                sys.stdout.write("         Tree Node: %s"
                                 % (tree_node.name))
                if output_only_statistics is False:
                    sys.stdout.write("      (Scenarios:  ")
                    for scenario in tree_node._scenarios:
                        sys.stdout.write(str(scenario.name)+" ")
                        if scenario == tree_node._scenarios[-1]:
                            sys.stdout.write(")\n")
                maximum_value = 0.0
                minimum_value = 0.0
                prob_sum_values = 0.0
                sum_prob = 0.0
                num_values = 0
                first_time = True
                if output_only_statistics is False:
                    sys.stdout.write("         Values:  ")
                else:
                    sys.stdout.write("         ")
                for scenario in tree_node._scenarios:
                    this_value = scenario._stage_costs[stage.name]
                    # this helps eliminate -0.0 from
                    # showing up in output, which makes
                    # baseline testing very difficult in
                    # Python 3
                    if this_value == 0:
                        this_value = 0
                    if output_only_statistics is False:
                        if this_value is not None:
                            valstr = ("%12.4f" % this_value)
                            if float(valstr) == 0:
                                valstr = ("%12.4f" % (0))
                            sys.stdout.write(valstr)
                        else:
                            # this is a hack, in case the stage cost
                            # variables are not returned. ipopt does
                            # this occasionally, for example, if stage
                            # cost variables are constrained to a
                            # constant value (and consequently
                            # preprocessed out).
                            sys.stdout.write("%12s" % "Not Reported")
                    if this_value is not None:
                        num_values += 1
                        prob_sum_values += scenario._probability * this_value
                        sum_prob += scenario._probability
                        if first_time:
                            first_time = False
                            maximum_value = this_value
                            minimum_value = this_value
                        else:
                            if this_value > maximum_value:
                                maximum_value = this_value
                            if this_value < minimum_value:
                                minimum_value = this_value
                    if scenario == tree_node._scenarios[-1]:
                        if num_values > 0:
                            if output_only_statistics:
                                sys.stdout.write("    Min:  %12.4f"
                                                 % (minimum_value))
                                if (sum_prob > 0.0):
                                    sys.stdout.write("    Avg:  %12.4f"
                                                     % (prob_sum_values/sum_prob))
                                sys.stdout.write("    Max:  %12.4f"
                                                 % (maximum_value))
                            else:
                                sys.stdout.write("    Max-Min:  %12.4f"
                                                 % (maximum_value-minimum_value))
                                if (sum_prob > 0.0):
                                    sys.stdout.write("   Avg:  %12.4f"
                                                     % (prob_sum_values/sum_prob))
                        sys.stdout.write("\n")<|MERGE_RESOLUTION|>--- conflicted
+++ resolved
@@ -312,11 +312,7 @@
         self._solution_status = {}
 
         # maps scenario name (or bundle name, in the case of bundling)
-<<<<<<< HEAD
-        # to the last wall clock solve time (as reported by the solver 
-=======
         # to the last wall clock solve time (as reported by the solver
->>>>>>> abc47be1
         # plugin) for the corresponding sub-problem.
         self._solve_times = {}
 
@@ -1239,16 +1235,12 @@
 
             return
 
-        if isinstance(self._solver_manager, 
+        if isinstance(self._solver_manager,
                       pyomo.solvers.plugins.smanager.\
                       phpyro.SolverManager_PHPyro):
 
             phsolverserverutils.release_phsolverservers(self)
-<<<<<<< HEAD
-        
-=======
-
->>>>>>> abc47be1
+
         for object_name, object_solver in iteritems(self._solver_map):
             object_solver.deactivate()
         self._solver_map.clear()
@@ -2434,11 +2426,7 @@
             if self._scenario_tree.contains_bundles():
                 self._form_bundle_binding_instances()
 
-<<<<<<< HEAD
-            # if we are dealing with persistent solver interfaces, 
-=======
             # if we are dealing with persistent solver interfaces,
->>>>>>> abc47be1
             # we need to initialize the instances.
             if isinstance(self._solver_map[next(iterkeys(self._solver_map))], PersistentSolver):
                 if self._scenario_tree.contains_bundles():
@@ -2749,11 +2737,6 @@
         from pyomo.solvers.plugins.solvers.persistent_solver import \
             PersistentSolver
 
-        # TODO: Does this import need to be delayed because
-        #       it is in a plugins subdirectory
-        from pyomo.solvers.plugins.solvers.persistent_solver import \
-            PersistentSolver
-
         def bundle_in_subproblems(bundle_name, subproblems):
             if subproblems == None:
                 return True
@@ -2775,11 +2758,7 @@
                 for scenario in self._scenario_tree._scenarios:
                     subproblems.append(scenario._name)
 
-<<<<<<< HEAD
-        # Preprocess the scenario instances before solving if 
-=======
         # Preprocess the scenario instances before solving if
->>>>>>> abc47be1
         # we are not using phpyro
         if not isinstance(self._solver_manager,
                           pyomo.solvers.plugins.smanager.\
@@ -2842,11 +2821,7 @@
         # scenario/bundles/serial/phpyro
         if isinstance(self._solver_manager,
                       pyomo.solvers.plugins.smanager.phpyro.SolverManager_PHPyro):
-<<<<<<< HEAD
-            solver_options = self._scenario_solver_options            
-=======
             solver_options = self._scenario_solver_options
->>>>>>> abc47be1
             if self._mipgap is not None:
                 solver_options["mipgap"] = float(self._mipgap)
             common_solve_kwds['solver_options'] = solver_options
@@ -2894,15 +2869,6 @@
                         print("Solver manager queuing instance=%s"
                               % (scenario_bundle._name))
 
-<<<<<<< HEAD
-                    warmstart_bundle_solve = warmstart and bundle_solver.warm_start_capable()
-
-                    new_action_handle = \
-                        self._solver_manager.queue(    
-                                self._bundle_binding_instance_map[scenario_bundle._name],
-                                opt=bundle_solver,
-                                warmstart=warmstart_bundle_solve,
-=======
                     if bundle_solver.warm_start_capable():
                         common_solve_kwds['warmstart'] = warmstart
 
@@ -2910,7 +2876,6 @@
                         self._solver_manager.queue(
                                 self._bundle_binding_instance_map[scenario_bundle._name],
                                 opt=bundle_solver,
->>>>>>> abc47be1
                                 **common_solve_kwds)
 
                 bundle_action_handle_map[scenario_bundle._name] = new_action_handle
@@ -2952,32 +2917,20 @@
                         print("Solver manager queuing instance=%s"
                               % (scenario._name))
 
-<<<<<<< HEAD
-                    warmstart_scenario_solve = warmstart and scenario_solver.warm_start_capable()
-=======
                     if scenario_solver.warm_start_capable():
                         common_solve_kwds['warmstart'] = warmstart
->>>>>>> abc47be1
 
                     if self._extensions_suffix_list is not None:
                         new_action_handle = \
                             self._solver_manager.queue(
                                 instance,
                                 opt=scenario_solver,
-<<<<<<< HEAD
-                                warmstart=warmstart_scenario_solve,
-=======
->>>>>>> abc47be1
                                 suffixes=self._extensions_suffix_list,
                                 **common_solve_kwds)
                     else:
                         new_action_handle = \
                             self._solver_manager.queue(instance,
                                                        opt=scenario_solver,
-<<<<<<< HEAD
-                                                       warmstart=warmstart_scenario_solve,
-=======
->>>>>>> abc47be1
                                                        **common_solve_kwds)
 
                 scenario_action_handle_map[scenario._name] = new_action_handle
@@ -3073,15 +3026,9 @@
                     self._solution_status[bundle_name] = \
                         getattr(SolutionStatus, auxilliary_values["solution_status"])
 
-<<<<<<< HEAD
-                    if "wallclock_time" in auxilliary_values:
-                        self._solve_times[bundle_name] = \
-                            auxilliary_values["wallclock_time"]
-=======
                     if auxilliary_values["solve_time"] is not None:
                         self._solve_times[bundle_name] = \
                             auxilliary_values["solve_time"]
->>>>>>> abc47be1
 
                     if auxilliary_values["pyomo_solve_time"] is not None:
                         self._pyomo_solve_times[bundle_name] = \
@@ -3141,19 +3088,8 @@
 
                     self._solution_status[bundle_name] = solution0.status
 
-<<<<<<< HEAD
-                    if hasattr(bundle_results.solver,"wallclock_time"):
-                        solve_time = bundle_results.solver.wallclock_time
-                        self._solve_times[bundle_name] = \
-                            float(bundle_results.solver.wallclock_time)
-
-                    if hasattr(bundle_results,"pyomo_solve_time"):
-                        self._pyomo_solve_times[bundle_name] = \
-                            bundle_results.pyomo_solve_time
-=======
                     self._solve_times[bundle_name], self._pyomo_solve_times[bundle_name] = \
                         extract_solve_times(bundle_results)
->>>>>>> abc47be1
 
                     scenario_bundle = \
                         self._scenario_tree._scenario_bundle_map[bundle_name]
@@ -3237,15 +3173,9 @@
                     self._solution_status[scenario_name] = \
                         getattr(SolutionStatus, auxilliary_values["solution_status"])
 
-<<<<<<< HEAD
-                    if "wallclock_time" in auxilliary_values:
-                        self._solve_times[scenario_name] = \
-                            auxilliary_values["wallclock_time"]
-=======
                     if auxilliary_values["solve_time"] is not None:
                         self._solve_times[scenario_name] = \
                             auxilliary_values["solve_time"]
->>>>>>> abc47be1
 
                     if auxilliary_values["pyomo_solve_time"] is not None:
                         self._pyomo_solve_times[scenario_name] = \
@@ -3311,20 +3241,8 @@
 
                     self._solution_status[scenario_name] = solution0.status
 
-<<<<<<< HEAD
-                    if hasattr(results.solver,"wallclock_time") and \
-                       (not isinstance(results.solver.wallclock_time, UndefinedData)) and \
-                       (results.solver.wallclock_time is not None):
-                        self._solve_times[scenario_name] = \
-                            float(results.solver.wallclock_time)
-
-                    if hasattr(results,"pyomo_solve_time"):
-                        self._pyomo_solve_times[scenario_name] = \
-                            results.pyomo_solve_time
-=======
                     self._solve_times[scenario_name], self._pyomo_solve_times[scenario_name] = \
                         extract_solve_times(results)
->>>>>>> abc47be1
 
                     end_time = time.time()
 
@@ -3884,12 +3802,8 @@
                 plugin.asynchronous_pre_scenario_queue(self, scenario._name)
 
         # queue up the solves for all scenario sub-problems - iteration 0 is special.
-<<<<<<< HEAD
-        action_handle_scenario_map_updates, a, b, c = self.queue_subproblems(subproblems=subproblems_to_queue, warmstart=not self._disable_warmstarts)
-=======
         action_handle_scenario_map_updates, a, b, c = self.queue_subproblems(subproblems=subproblems_to_queue,
                                                                              warmstart=not self._disable_warmstarts)
->>>>>>> abc47be1
         action_handle_scenario_map.update(action_handle_scenario_map_updates)
 
         print("Entering PH asynchronous processing loop")
@@ -4065,12 +3979,8 @@
                         plugin.asynchronous_pre_scenario_queue(self, scenario_name)
 
                     # queue stuff!
-<<<<<<< HEAD
-                    action_handle_scenario_map_updates, a, b, c = self.queue_subproblems(subproblems=[scenario_name], warmstart=not self._disable_warmstarts)
-=======
                     action_handle_scenario_map_updates, a, b, c = self.queue_subproblems(subproblems=[scenario_name],
                                                                                          warmstart=not self._disable_warmstarts)
->>>>>>> abc47be1
                     action_handle_scenario_map.update(action_handle_scenario_map_updates)
 
                     number_subproblems_queued = len(subproblems_to_queue)
