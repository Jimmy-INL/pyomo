--- conflicted
+++ resolved
@@ -118,151 +118,6 @@
             if suffix.get_datatype() is datatype:
                 yield name, suffix
 
-<<<<<<< HEAD
-=======
-#
-# This class acts as replacement for dict that allows Pyomo modeling
-# components (and anything else) to be used as entry keys. The
-# underlying mapping is based on the Python id() of the object, so
-# that hashing can still take place when the object is mutable,
-# unhashable, etc.
-#
-# A reference to the object is kept around as long as it has a
-# corresponding entry in the container so that we don't need to worry
-# about id() clashes.
-#
-# We also override __setstate__ so that we can rebuild the container
-# based on possibly updated object id()'s after a deepcopy or
-# unpickle.
-#
-# *** An instance of this class should never be deepcopied/pickled
-# unless it is done so along with the components for which it contains
-# map entries. ***
-#
-
-class ComponentMap(MutableMapping):
-
-    def __init__(self, *args, **kwds):
-
-        # maps id(obj) -> (obj,val)
-        self._dict = {}
-        # handle the dict-style initialization scenarios
-        self.update(*args, **kwds)
-
-    def __setstate__(self, state):
-        """
-        This method must be defined for deepcopy/pickling because this
-        class relies on Python ids.
-        """
-        id_func = id
-        # object id() may have changed after unpickling so we rebuild
-        # the dictionary keys
-        self._dict = \
-            dict((id_func(component), (component,val)) \
-                 for component, val in itervalues(state['_dict']))
-
-    def __str__(self):
-        """
-        String representation of the mapping
-        """
-        tmp = '{' + \
-              (', '.join(component.name+": "+str(val) \
-                        for component, val \
-                        in itervalues(self._dict))) + \
-              '}'
-        return tmp
-
-    def pprint(self, stream=None, indent=1, width=80, depth=None, verbose=False):
-        """
-        Pretty-print a Python object to a stream [default is sys.stdout].
-        """
-        if verbose:
-            tmp = dict((repr(component.name)+" (id="+str(id(component))+")", val)
-                           for component, val \
-                           in itervalues(self._dict))
-        else:
-            tmp = dict((repr(component.name)+" (id="+str(id(component))+")", val)
-                           for component, val \
-                           in itervalues(self._dict))
-        pprint.pprint(tmp,
-                      stream=stream,
-                      indent=indent,
-                      width=width,
-                      depth=depth)
-
-    #
-    # MutableMapping Abstract Methods
-    #
-
-    def __getitem__(self, component):
-        try:
-            return self._dict[id(component)][1]
-        except KeyError:
-            cname = component.name
-            raise KeyError("Component with name: "
-                           +cname+
-                           " (id=%s)" % id(component))
-
-    def __setitem__(self, component, value):
-        self._dict[id(component)] = (component,value)
-
-    def __delitem__(self, component):
-        try:
-            del self._dict[id(component)]
-        except KeyError:
-            cname = component.name
-            raise KeyError("Component with name: "
-                           +cname+
-                           " (id=%s)" % id(component))
-
-    def __iter__(self):
-        return (component \
-                for component, value in \
-                itervalues(self._dict))
-
-    def __len__(self):
-        return self._dict.__len__()
-
-    #
-    # Overload MutableMapping default implementations
-    #
-
-    def __eq__(self, other):
-        raise NotImplementedError("ComponentMap is not comparable")
-
-    def __ne__(self, other):
-        raise NotImplementedError("ComponentMap is not comparable")
-
-    #
-    # The remaining methods have slow default implementations
-    # for MutableMapping. In particular, they rely KeyError
-    # catching, which is slow for this class because KeyError
-    # messages use fully qualified names.
-    #
-
-    def __contains__(self, component):
-        return id(component) in self._dict
-
-    def clear(self):
-        'D.clear() -> None.  Remove all items from D.'
-        self._dict.clear()
-
-    def get(self, key, default=None):
-        'D.get(k[,d]) -> D[k] if k in D, else d.  d defaults to None.'
-        if key in self:
-            return self[key]
-        return default
-
-    def setdefault(self, key, default=None):
-        'D.setdefault(k[,d]) -> D.get(k,d), also set D[k]=d if k not in D'
-        if key in self:
-            return self[key]
-        else:
-            self[key] = default
-        return default
-
-
->>>>>>> d58d5542
 # Note: The order of inheritance here is important so that
 #       __setstate__ works correctly on the ActiveComponent base class.
 class Suffix(ComponentMap, ActiveComponent):
