from pyomo.core import (Block, ConcreteModel, Constraint, Objective, Param,
<<<<<<< HEAD
                        Set, Var, inequality, maximize)
=======
                        Set, Var, inequality, RangeSet)
>>>>>>> ca648636
from pyomo.gdp import Disjunct, Disjunction


def oneVarDisj_2pts():
    m = ConcreteModel()
    m.x = Var(bounds=(0, 10))
    m.disj1 = Disjunct()
    m.disj1.xTrue = Constraint(expr=m.x==1)
    m.disj2 = Disjunct()
    m.disj2.xFalse = Constraint(expr=m.x==0)
    m.disjunction = Disjunction(expr=[m.disj1, m.disj2])
    m.obj = Objective(expr=m.x)
    return m

def twoSegments_SawayaGrossmann():
    m = ConcreteModel()
    m.x = Var(bounds=(0, 3))
    m.disj1 = Disjunct()
    m.disj1.c = Constraint(expr=inequality(0, m.x, 1))
    m.disj2 = Disjunct()
    m.disj2.c = Constraint(expr=inequality(2, m.x, 3))
    m.disjunction = Disjunction(expr=[m.disj1, m.disj2])

    # this is my objective because I want to make sure that when I am testing
    # cutting planes, my first solution to rBigM is not on the convex hull.
    m.obj = Objective(expr=m.x - m.disj2.indicator_var)

    return m

def makeTwoTermDisj():
    m = ConcreteModel()
    m.a = Var(bounds=(2, 7))
    m.x = Var(bounds=(4, 9))

    def d_rule(disjunct, flag):
        m = disjunct.model()
        if flag:
            disjunct.c1 = Constraint(expr=m.a == 0)
            disjunct.c2 = Constraint(expr=m.x <= 7)
        else:
            disjunct.c = Constraint(expr=m.a >= 5)
    m.d = Disjunct([0, 1], rule=d_rule)
    m.disjunction = Disjunction(expr=[m.d[0], m.d[1]])
    return m


def makeTwoTermDisj_Nonlinear():
    m = ConcreteModel()
    m.w = Var(bounds=(2, 7))
    m.x = Var(bounds=(1, 8))
    m.y = Var(bounds=(-10, -3))

    def d_rule(disjunct, flag):
        m = disjunct.model()
        if flag:
            disjunct.c1 = Constraint(expr=m.x >= 2)
            disjunct.c2 = Constraint(expr=m.w == 3)
            disjunct.c3 = Constraint(expr=(1, m.x, 3))
        else:
            disjunct.c = Constraint(expr=m.x + m.y**2 <= 14)
    m.d = Disjunct([0, 1], rule=d_rule)
    m.disjunction = Disjunction(expr=[m.d[0], m.d[1]])
    return m


def makeTwoTermDisj_IndexedConstraints():
    m = ConcreteModel()
    m.s = Set(initialize=[1, 2])
    m.a = Var(m.s)
    m.b = Block()

    def disj1_rule(disjunct):
        m = disjunct.model()

        def c_rule(d, s):
            return m.a[s] == 0
        disjunct.c = Constraint(m.s, rule=c_rule)
    m.b.simpledisj1 = Disjunct(rule=disj1_rule)

    def disj2_rule(disjunct):
        m = disjunct.model()

        def c_rule(d, s):
            return m.a[s] <= 3
        disjunct.c = Constraint(m.s, rule=c_rule)
    m.b.simpledisj2 = Disjunct(rule=disj2_rule)
    m.b.disjunction = Disjunction(expr=[m.b.simpledisj1, m.b.simpledisj2])
    return m


def makeTwoTermDisj_IndexedConstraints_BoundedVars():
    # same concept as above, but bounded variables
    m = ConcreteModel()
    m.s = Set(initialize=[1, 2])
    m.lbs = Param(m.s, initialize={1: 2, 2: 4})
    m.ubs = Param(m.s, initialize={1: 7, 2: 6})

    def bounds_rule(m, s):
        return (m.lbs[s], m.ubs[s])
    m.a = Var(m.s, bounds=bounds_rule)

    def d_rule(disjunct, flag):
        m = disjunct.model()

        def true_rule(d, s):
            return m.a[s] == 0

        def false_rule(d, s):
            return m.a[s] >= 5
        if flag:
            disjunct.c = Constraint(m.s, rule=true_rule)
        else:
            disjunct.c = Constraint(m.s, rule=false_rule)
    m.disjunct = Disjunct([0, 1], rule=d_rule)
    m.disjunction = Disjunction(expr=[m.disjunct[0], m.disjunct[1]])
    return m


def makeTwoTermDisj_boxes():
    m = ConcreteModel()
    m.x = Var(bounds=(0,5))
    m.y = Var(bounds=(0,5))
    def d_rule(disjunct, flag):
        m = disjunct.model()
        if flag:
            disjunct.c1 = Constraint(expr=inequality(1, m.x, 2))
            disjunct.c2 = Constraint(expr=inequality(3, m.y, 4))
        else:
            disjunct.c1 = Constraint(expr=inequality(3, m.x, 4))
            disjunct.c2 = Constraint(expr=inequality(1, m.y, 2))
    m.d = Disjunct([0,1], rule=d_rule)
    def disj_rule(m):
        return [m.d[0], m.d[1]]
    m.disjunction = Disjunction(rule=disj_rule)
    m.obj = Objective(expr=m.x + 2*m.y)
    return m


def makeThreeTermDisj_IndexedConstraints():
    m = ConcreteModel()
    m.I = [1, 2, 3]
    m.x = Var(m.I, bounds=(0, 10))

    def c_rule(b, i):
        m = b.model()
        return m.x[i] >= i

    def d_rule(d, j):
        m = d.model()
        d.c = Constraint(m.I[:j], rule=c_rule)
    m.d = Disjunct(m.I, rule=d_rule)
    m.disjunction = Disjunction(expr=[m.d[i] for i in m.I])
    return m


def makeTwoTermIndexedDisjunction():
    m = ConcreteModel()
    m.A = Set(initialize=[1, 2, 3])
    m.B = Set(initialize=['a', 'b'])
    m.x = Var(m.A, bounds=(-10, 10))

    def disjunct_rule(d, i, k):
        m = d.model()
        if k == 'a':
            d.cons_a = Constraint(expr=m.x[i] >= 5)
        if k == 'b':
            d.cons_b = Constraint(expr=m.x[i] <= 0)
    m.disjunct = Disjunct(m.A, m.B, rule=disjunct_rule)

    def disj_rule(m, i):
        return [m.disjunct[i, k] for k in m.B]
    m.disjunction = Disjunction(m.A, rule=disj_rule)
    return m


def makeTwoTermMultiIndexedDisjunction():
    m = ConcreteModel()
    m.s = Set(initialize=[1, 2])
    m.t = Set(initialize=['A', 'B'])
    m.a = Var(m.s, m.t, bounds=(2, 7))

    def d_rule(disjunct, flag, s, t):
        m = disjunct.model()
        if flag:
            disjunct.c = Constraint(expr=m.a[s, t] == 0)
        else:
            disjunct.c = Constraint(expr=m.a[s, t] >= 5)
    m.disjunct = Disjunct([0, 1], m.s, m.t, rule=d_rule)

    def disj_rule(m, s, t):
        return [m.disjunct[0, s, t], m.disjunct[1, s, t]]
    m.disjunction = Disjunction(m.s, m.t, rule=disj_rule)
    return m


def makeTwoTermIndexedDisjunction_BoundedVars():
    m = ConcreteModel()
    m.s = Set(initialize=[1, 2, 3])
    m.a = Var(m.s, bounds=(-100, 100))

    def disjunct_rule(d, s, flag):
        m = d.model()
        if flag:
            d.c = Constraint(expr=m.a[s] >= 6)
        else:
            d.c = Constraint(expr=m.a[s] <= 3)
    m.disjunct = Disjunct(m.s, [0, 1], rule=disjunct_rule)

    def disjunction_rule(m, s):
        return [m.disjunct[s, flag] for flag in [0, 1]]
    m.disjunction = Disjunction(m.s, rule=disjunction_rule)
    return m


def makeThreeTermIndexedDisj():
    m = ConcreteModel()
    m.s = Set(initialize=[1, 2])
    m.a = Var(m.s, bounds=(2, 7))

    def d_rule(disjunct, flag, s):
        m = disjunct.model()
        if flag == 0:
            disjunct.c = Constraint(expr=m.a[s] == 0)
        elif flag == 1:
            disjunct.c = Constraint(expr=m.a[s] >= 5)
        else:
            disjunct.c = Constraint(expr=inequality(2, m.a[s], 4))
    m.disjunct = Disjunct([0, 1, 2], m.s, rule=d_rule)

    def disj_rule(m, s):
        return [m.disjunct[0, s], m.disjunct[1, s], m.disjunct[2, s]]
    m.disjunction = Disjunction(m.s, rule=disj_rule)
    return m


def makeTwoTermDisjOnBlock():
    m = ConcreteModel()
    m.b = Block()
    m.a = Var(bounds=(0, 5))

    # On a whim, verify that the decorator notation works
    @m.b.Disjunct([0, 1])
    def disjunct(disjunct, flag):
        m = disjunct.model()
        if flag:
            disjunct.c = Constraint(expr=m.a <= 3)
        else:
            disjunct.c = Constraint(expr=m.a == 0)

    @m.b.Disjunction()
    def disjunction(m):
        return [m.disjunct[0], m.disjunct[1]]

    return m


def makeDisjunctionsOnIndexedBlock():
    m = ConcreteModel()
    m.s = Set(initialize=[1, 2])
    m.a = Var(m.s, bounds=(0, 70))

    @m.Disjunct(m.s, [0, 1])
    def disjunct1(disjunct, s, flag):
        m = disjunct.model()
        if not flag:
            disjunct.c = Constraint(expr=m.a[s] == 0)
        else:
            disjunct.c = Constraint(expr=m.a[s] >= 7)

    def disjunction1_rule(m, s):
        return [m.disjunct1[s, flag] for flag in [0, 1]]
    m.disjunction1 = Disjunction(m.s, rule=disjunction1_rule)

    m.b = Block([0, 1])
    m.b[0].x = Var(bounds=(-2, 2))

    def disjunct2_rule(disjunct, flag):
        if not flag:
            disjunct.c = Constraint(expr=m.b[0].x <= 0)
        else:
            disjunct.c = Constraint(expr=m.b[0].x >= 0)
    m.b[0].disjunct = Disjunct([0, 1], rule=disjunct2_rule)

    def disjunction(b, i):
        return [b.disjunct[0], b.disjunct[1]]
    m.b[0].disjunction = Disjunction([0], rule=disjunction)

    m.b[1].y = Var(bounds=(-3, 3))
    m.b[1].disjunct0 = Disjunct()
    m.b[1].disjunct0.c = Constraint(expr=m.b[1].y <= 0)
    m.b[1].disjunct1 = Disjunct()
    m.b[1].disjunct1.c = Constraint(expr=m.b[1].y >= 0)
    m.b[1].disjunction = Disjunction(
        expr=[m.b[1].disjunct0, m.b[1].disjunct1])
    return m


def makeTwoTermDisj_BlockOnDisj():
    m = ConcreteModel()
    m.x = Var(bounds=(0, 1000))
    m.y = Var(bounds=(0, 800))

    def disj_rule(d, flag):
        m = d.model()
        if flag:
            d.b = Block()
            d.b.c = Constraint(expr=m.x == 0)
            d.add_component('b.c', Constraint(expr=m.y >= 9))
            d.b.anotherblock = Block()
            d.b.anotherblock.c = Constraint(expr=m.y >= 11)
            d.bb = Block([1])
            d.bb[1].c = Constraint(expr=m.x == 0)
        else:
            d.c = Constraint(expr=m.x >= 80)
    m.evil = Disjunct([0, 1], rule=disj_rule)
    m.disjunction = Disjunction(expr=[m.evil[0], m.evil[1]])
    return m


def makeNestedDisjunctions():
    m = ConcreteModel()
    m.x = Var(bounds=(-9, 9))
    m.z = Var(bounds=(0, 10))
    m.a = Var(bounds=(0, 23))

    def disjunct_rule(disjunct, flag):
        m = disjunct.model()
        if flag:
            def innerdisj_rule(disjunct, flag):
                m = disjunct.model()
                if flag:
                    disjunct.c = Constraint(expr=m.z >= 5)
                else:
                    disjunct.c = Constraint(expr=m.z == 0)
            disjunct.innerdisjunct = Disjunct([0, 1], rule=innerdisj_rule)

            @disjunct.Disjunction([0])
            def innerdisjunction(b, i):
                return [b.innerdisjunct[0], b.innerdisjunct[1]]
            disjunct.c = Constraint(expr=m.a <= 2)
        else:
            disjunct.c = Constraint(expr=m.x == 2)
    m.disjunct = Disjunct([0, 1], rule=disjunct_rule)
    # I want a SimpleDisjunct with a disjunction in it too

    def simpledisj_rule(disjunct):
        m = disjunct.model()

        @disjunct.Disjunct()
        def innerdisjunct0(disjunct):
            disjunct.c = Constraint(expr=m.x <= 2)

        @disjunct.Disjunct()
        def innerdisjunct1(disjunct):
            disjunct.c = Constraint(expr=m.x >= 4)

        disjunct.innerdisjunction = Disjunction(
            expr=[disjunct.innerdisjunct0, disjunct.innerdisjunct1])
    m.simpledisjunct = Disjunct(rule=simpledisj_rule)
    m.disjunction = Disjunction(
        expr=[m.simpledisjunct, m.disjunct[0], m.disjunct[1]])
    return m


def makeNestedDisjunctions_FlatDisjuncts():
    m = ConcreteModel()
    m.x = Var(bounds=(0, 2))
    m.obj = Objective(expr=m.x)
    m.d1 = Disjunct()
    m.d1.c = Constraint(expr=m.x >= 1)
    m.d2 = Disjunct()
    m.d2.c = Constraint(expr=m.x >= 1.1)
    m.d3 = Disjunct()
    m.d3.c = Constraint(expr=m.x >= 1.2)
    m.d4 = Disjunct()
    m.d4.c = Constraint(expr=m.x >= 1.3)
    m.disj = Disjunction(expr=[m.d1, m.d2])
    m.d1.disj = Disjunction(expr=[m.d3, m.d4])
    return m


def makeNestedDisjunctions_NestedDisjuncts():
    m = ConcreteModel()
    m.x = Var(bounds=(0, 2))
    m.obj = Objective(expr=m.x)
    m.d1 = Disjunct()
    m.d1.c = Constraint(expr=m.x >= 1)
    m.d2 = Disjunct()
    m.d2.c = Constraint(expr=m.x >= 1.1)
    m.d1.d3 = Disjunct()
    m.d1.d3.c = Constraint(expr=m.x >= 1.2)
    m.d1.d4 = Disjunct()
    m.d1.d4.c = Constraint(expr=m.x >= 1.3)
    m.disj = Disjunction(expr=[m.d1, m.d2])
    m.d1.disj2 = Disjunction(expr=[m.d1.d3, m.d1.d4])
    return m


def makeDisjunctInMultipleDisjunctions():
    m = ConcreteModel()
    m.a = Var(bounds=(-10, 50))

    def d1_rule(disjunct, flag):
        m = disjunct.model()
        if flag:
            disjunct.c = Constraint(expr=m.a == 0)
        else:
            disjunct.c = Constraint(expr=m.a >= 5)
    m.disjunct1 = Disjunct([0, 1], rule=d1_rule)

    def d2_rule(disjunct, flag):
        if not flag:
            disjunct.c = Constraint(expr=m.a >= 30)
        else:
            disjunct.c = Constraint(expr=m.a == 100)
    m.disjunct2 = Disjunct([0, 1], rule=d2_rule)

    m.disjunction1 = Disjunction(expr=[m.disjunct1[0], m.disjunct1[1]])
    m.disjunction2 = Disjunction(expr=[m.disjunct2[0], m.disjunct1[1]])
    # Deactivate unused disjunct like we are supposed to
    m.disjunct2[1].deactivate()
    return m


def makeDisjunctInMultipleDisjunctions_no_deactivate():
    m = ConcreteModel()
    m.a = Var(bounds=(-10, 50))

    def d1_rule(disjunct, flag):
        m = disjunct.model()
        if flag:
            disjunct.c = Constraint(expr=m.a == 0)
        else:
            disjunct.c = Constraint(expr=m.a >= 5)
    m.disjunct1 = Disjunct([0, 1], rule=d1_rule)

    def d2_rule(disjunct, flag):
        if not flag:
            disjunct.c = Constraint(expr=m.a >= 30)
        else:
            disjunct.c = Constraint(expr=m.a == 100)
    m.disjunct2 = Disjunct([0, 1], rule=d2_rule)

    m.disjunction1 = Disjunction(expr=[m.disjunct1[0], m.disjunct1[1]])
    m.disjunction2 = Disjunction(expr=[m.disjunct2[0], m.disjunct1[1]])
    return m


def makeDuplicatedNestedDisjunction():
    m = ConcreteModel()
    m.x = Var(bounds=(0, 8))

    def outerdisj_rule(d, flag):
        m = d.model()
        if flag:
            def innerdisj_rule(d, flag):
                m = d.model()
                if flag:
                    d.c = Constraint(expr=m.x >= 2)
                else:
                    d.c = Constraint(expr=m.x == 0)
            d.innerdisjunct = Disjunct([0, 1], rule=innerdisj_rule)
            d.innerdisjunction = Disjunction(expr=[d.innerdisjunct[0],
                                                   d.innerdisjunct[1]])
            d.duplicateddisjunction = Disjunction(expr=[d.innerdisjunct[0],
                                                        d.innerdisjunct[1]])
        else:
            d.c = Constraint(expr=m.x == 8)
    m.outerdisjunct = Disjunct([0, 1], rule=outerdisj_rule)
    m.disjunction = Disjunction(expr=[m.outerdisjunct[0],
                                      m.outerdisjunct[1]])
    return m


<<<<<<< HEAD
##########################
# Grossman lecture models
##########################

def grossmann_oneDisj():
    m = ConcreteModel()
    m.x = Var(bounds=(0,20))
    m.y = Var(bounds=(0, 20))
    m.disjunct1 = Disjunct()
    m.disjunct1.constraintx = Constraint(expr=inequality(0, m.x, 2))
    m.disjunct1.constrainty = Constraint(expr=inequality(7, m.y, 10))

    m.disjunct2 = Disjunct()
    m.disjunct2.constraintx = Constraint(expr=inequality(8, m.x, 10))
    m.disjunct2.constrainty = Constraint(expr=inequality(0, m.y, 3))

    m.disjunction = Disjunction(expr=[m.disjunct1, m.disjunct2])

    m.objective = Objective(expr=m.x + 2*m.y, sense=maximize)

    return m

def to_break_constraint_tolerances():
    m = ConcreteModel()
    m.x = Var(bounds=(0, 130))
    m.y = Var(bounds=(0, 130))
    m.disjunct1 = Disjunct()
    m.disjunct1.constraintx = Constraint(expr=inequality(0, m.x, 2))
    m.disjunct1.constrainty = Constraint(expr=inequality(117, m.y, 127))

    m.disjunct2 = Disjunct()
    m.disjunct2.constraintx = Constraint(expr=inequality(118, m.x, 120))
    m.disjunct2.constrainty = Constraint(expr=inequality(0, m.y, 3))

    m.disjunction = Disjunction(expr=[m.disjunct1, m.disjunct2])

    m.objective = Objective(expr=m.x + 2*m.y, sense=maximize)

    return m

def grossmann_twoDisj():
    m = grossmann_oneDisj()

    m.disjunct3 = Disjunct()
    m.disjunct3.constraintx = Constraint(expr=inequality(1, m.x, 2.5))
    m.disjunct3.constrainty = Constraint(expr=inequality(6.5, m.y, 8))
    
    m.disjunct4 = Disjunct()
    m.disjunct4.constraintx = Constraint(expr=inequality(9, m.x, 11))
    m.disjunct4.constrainty = Constraint(expr=inequality(2, m.y, 3.5))

    m.disjunction2 = Disjunction(expr=[m.disjunct3, m.disjunct4])
    
    return m

def twoDisj_twoCircles_easy():
    m = ConcreteModel()
    m.x = Var(bounds=(0,8))
    m.y = Var(bounds=(0,10))

    m.upper_circle = Disjunct()
    m.upper_circle.cons = Constraint(expr=(m.x - 1)**2 + (m.y - 6)**2 <= 2)
    m.lower_circle = Disjunct()
    m.lower_circle.cons = Constraint(expr=(m.x - 4)**2 + (m.y - 2)**2 <= 2)

    m.disjunction = Disjunction(expr=[m.upper_circle, m.lower_circle])
    
    m.obj = Objective(expr=m.x + m.y, sense=maximize)
    return m

def fourCircles():
    m = twoDisj_twoCircles_easy()

    # and add two more overlapping circles, a la the Grossmann test case with
    # the rectangles. (but not change my nice integral optimal solution...)
    m.upper_circle2 = Disjunct()
    m.upper_circle2.cons = Constraint(expr=(m.x - 2)**2 + (m.y - 7)**2 <= 1)

    m.lower_circle2 = Disjunct()
    m.lower_circle2.cons = Constraint(expr=(m.x - 5)**2 + (m.y - 3)**2 <= 2)

    m.disjunction2 = Disjunction(expr=[m.upper_circle2, m.lower_circle2])

    return m

# TODO: these are things to use to test targets. Because I think you should be
# able to solve m.b below and get what you expect, not have all the constraints
# from your disjunctions get moved onto the model.
def gdp_on_block():
    m = ConcreteModel()
    m.b = Block()
    m.b.x = Var(bounds=(0,10))
    m.b.y = Var(bounds=(-5, 5))
    m.b.disjunct1 = Disjunct()
    m.b.disjunct1.cons1 = Constraint(expr=(7, m.b.x, 9))
    m.b.disjunct1.cons2 = Constraint(expr=(2, m.b.y, 5))
    m.b.disjunct2 = Disjunct()
    m.b.disjunct2.cons1 = Constraint(expr=(0, m.b.x, 1))
    m.b.disjunct2.cons2 = Constraint(expr=(-4, m.b.y, 0))
    m.b.disjunction = Disjunction(expr=[m.b.disjunct1, m.b.disjunct2])

    return m

def gdps_on_indexedBlock():
    m = ConcreteModel()

    # put the entire gdp on each of two blockDatas
    @m.Block([1,2])
    def b(m, i):
        return gdp_on_block()
    
=======
def makeDisjunctWithRangeSet():
    m = ConcreteModel()
    m.x = Var(bounds=(0, 1))
    m.d1 = Disjunct()
    m.d1.s = RangeSet(1)
    m.d1.c = Constraint(rule=lambda _: m.x == 1)
    m.d2 = Disjunct()
    m.disj = Disjunction(expr=[m.d1, m.d2])
>>>>>>> ca648636
    return m<|MERGE_RESOLUTION|>--- conflicted
+++ resolved
@@ -1,9 +1,5 @@
 from pyomo.core import (Block, ConcreteModel, Constraint, Objective, Param,
-<<<<<<< HEAD
-                        Set, Var, inequality, maximize)
-=======
-                        Set, Var, inequality, RangeSet)
->>>>>>> ca648636
+                        Set, Var, inequality, RangeSet, maximize)
 from pyomo.gdp import Disjunct, Disjunction
 
 
@@ -477,10 +473,20 @@
                                       m.outerdisjunct[1]])
     return m
 
-
-<<<<<<< HEAD
+   
+def makeDisjunctWithRangeSet():
+    m = ConcreteModel()
+    m.x = Var(bounds=(0, 1))
+    m.d1 = Disjunct()
+    m.d1.s = RangeSet(1)
+    m.d1.c = Constraint(rule=lambda _: m.x == 1)
+    m.d2 = Disjunct()
+    m.disj = Disjunction(expr=[m.d1, m.d2])
+    return m
+
+
 ##########################
-# Grossman lecture models
+# Grossmann lecture models
 ##########################
 
 def grossmann_oneDisj():
@@ -589,15 +595,4 @@
     @m.Block([1,2])
     def b(m, i):
         return gdp_on_block()
-    
-=======
-def makeDisjunctWithRangeSet():
-    m = ConcreteModel()
-    m.x = Var(bounds=(0, 1))
-    m.d1 = Disjunct()
-    m.d1.s = RangeSet(1)
-    m.d1.c = Constraint(rule=lambda _: m.x == 1)
-    m.d2 = Disjunct()
-    m.disj = Disjunction(expr=[m.d1, m.d2])
->>>>>>> ca648636
     return m